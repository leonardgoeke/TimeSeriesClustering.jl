---
title: 'TimeSeriesClustering: An extensible framework in Julia'
tags:
  - Julia
  - unsupervised learning
  - representative periods
  - optimization
  - machine learning
  - time series
authors:
  - name: Holger Teichgraeber
    orcid: 0000-0002-4061-2226
    affiliation: 1
  - name: Lucas Elias Kuepper
    orcid: 0000-0002-1992-310X
    affiliation: 1
  - name: Adam R. Brandt
    orcid: 0000-0002-2528-1473
    affiliation: 1
affiliations:
 - name: Department of Energy Resources Engineering, Stanford University
   index: 1
date: 2 September 2019
bibliography: paper.bib
---

# Summary

``TimeSeriesClustering`` is a Julia implementation of unsupervised learning methods for time series datasets. It provides functionality for clustering and aggregating, detecting motifs, and quantifying similarity between time series datasets.
The software provides a type system for temporal data, and provides an implementation of the most commonly used clustering methods and extreme value selection methods for temporal data.
<<<<<<< HEAD
``TimeSeriesClustering`` provides simple integration of multi-dimensional time series data (e.g. multiple attributes such as wind availability, solar availability, and electricity demand) in a single aggregation process.
=======
``TimeSeriesClustering`` provides simple integration of multi-dimensional time-series data (e.g., multiple attributes such as wind availability, solar availability, and electricity demand) in a single aggregation process.
>>>>>>> feea6145
The software is applicable to general time series datasets and lends itself well to a multitude of application areas within the field of time series data mining.
``TimeSeriesClustering`` was originally developed to perform time series aggregation for energy systems optimization problems. Because of the software's origin, many of the examples in this work stem from the field of energy systems optimization.

## General package features

The unique design of ``TimeSeriesClustering`` allows for scientific comparison of the performance of different time-series aggregation methods, both in terms of the statistical error measure and in terms of its impact on the application outcome.
The clustering methods that are implemented in ``TimeSeriesClustering`` follow the framework presented by @Teichgraeber:2019, and the extreme value selection methods follow the framework presented by @Lindenmeyer:2020. Using these frameworks allows ``TimeSeriesClustering`` to be generally extensible to new aggregation methods in the future.

The following are the key features that ``TimeSeriesClustering`` provides. Implementation details can be found in the software's documentation.

- *The type system*: The data type (called struct in Julia) ``ClustData`` stores all time-series data in a common format. Besides the data itself, it automatically processes and stores information that is relevant for later use in the application for which the time-series data will be used. The data type ``ClustResult`` additionally stores information relevant for evaluating clustering performance. These data types make ``TimeSeriesClustering`` easy to integrate with any analysis that relies on iterative evaluation of the clustering and aggregation methods.

- *The aggregation methods*: The most commonly used clustering methods and extreme value selection methods are implemented with a common interface, allowing for simple comparison of these methods on a given data set and optimization problem.

- *The generalized import of time series in csv format*: Time series can be loaded through csv files in a pre-defined format. From this, variable names, which we call attributes, and node names are automatically loaded and stored. The original time series can be sliced into periods of user-defined length. This information can later be used in the definition of the sets of the optimization problem.

- *Multiple attributes and nodes*: Multiple time series, one for each attribute (and node, if the data has a spatial component), are automatically combined and aggregated simultaneously.

## Package features useful for energy systems optimization

``TimeSeriesClustering`` was originally developed for time-series input data to energy systems optimization problems. In this section, we describe some of its features with respect to their use in energy systems optimization.

In energy systems optimization, the choice of temporal modeling, especially of time-series aggregation methods, can have significant impact on overall optimization outcome, which in the end is used to make policy and business decisions.
It is thus important to not view time-series aggregation and optimization model formulation as two seperate, consecutive steps, but to integrate time-series aggregation into the overall process of building an optimization model in an iterative manner. Because the most commonly used clustering methods and extreme value selection methods are implemented with a common interface, ``TimeSeriesClustering`` allows for this iterative integration in a simple way.

The type system for temporal data provided by ``TimeSeriesClustering`` allows for easy integration with the formulation of optimization problems.
The information stored in the datatype ``ClustData``, such as the number of periods, the number of time steps per period, and the chronology of the periods, can be used to formulate the sets of an optimization problem.

``TimeSeriesClustering`` provides two sample optimization problems to illustrate the integration of time-series aggregation and optimization problem formulation through our type system.
However, it is generally thought to be independent of the application at hand, and others are encouraged to use the package as a base for their own optimization problem formulation.
The Julia package [``CapacityExpansion``](https://github.com/YoungFaithful/CapacityExpansion.jl) provides a detailed generation and transmission capacity expansion model built upon ``TimeSeriesClustering``, and illustrates its capabilities in conjunction with a complex optimization problem formulation.

## ``TimeSeriesClustering`` within the broader ecosystem
``TimeSeriesClustering`` is the first package to provide broadly applicable unsupervised learning methods specifically for time series in Julia [@Bezanson:2017].
There are several other related packages that provide useful tools for these tasks, both in Julia and in the general open-source community, and we describe them in order to provide guidance on the broader tools available for these kinds of modeling problems.

The [``Clustering``](https://github.com/JuliaStats/Clustering.jl) package in Julia provides a broad range of clustering methods and and allows computation of clustering validation measures. ``TimeSeriesClustering`` provides a simplified workflow for clustering time series, and works on top of the ``Clustering`` package by making use of a subset of the clustering methods implemented in the ``Clustering`` package.
``TimeSeriesClustering`` has several features that add to the functionality, such as automatically clustering multiple attributes simultaneously and providing multiple initializations for partitional clustering algorithms.

The [``TSML``](https://github.com/IBM/TSML.jl) package in Julia provides processing and machine learning methods for time-series data. Its focus is on time-series data with date and time stamps, and it provides a broad range of processing tools. It integrates with other machine learning libraries within the broader Julia ecoysystem. 

The [``TimeSeries``](https://github.com/JuliaStats/TimeSeries.jl) package in Julia provides a way to store data with time stamps, and perform table opertions and plotting based on time stamps. The ``TimeSeries`` package may be useful for pre-processing or post-processing data in conjunction with ``TimeSeriesClustering``. The main difference is in the way data is stored: In the ``TimeSeries`` package, data is stored based on time stamps. In ``TimeSeriesClustering``, we store data based on index and time step length, which is relevant to clustering and its applications.

In python, clustering and time-series analysis tasks can be performed using packages such as [``scikit-learn``](https://scikit-learn.org/stable/) [@Pedregosa:2011] and [``PyClustering``](https://github.com/annoviko/pyclustering/) [@Novikov:2019].
The package [``tslearn``](https://github.com/rtavenar/tslearn) provides clustering methods specifically for time series, both the conventional k-means method and shape-based methods such as k-shape and dynamic time warping barycenter averaging.
The [``STUMPY``](https://github.com/TDAmeritrade/stumpy) package [@Law:2019] calculates something called the matrix profile, which can be used for many data mining tasks.

In R, time series clustering can be performed using the [``tsclust``](https://cran.r-project.org/web/packages/TSclust/index.html) package [@Montero:2014], and the [``dtw``](http://dtw.r-forge.r-project.org/) package [@Giorgino:2009] provides functionality for dynamic time warping, i.e. when the shape of the time series matters for clustering.

With specific focus on energy systems optimization, time-series aggregation has been included in two open-source packages to date, both in written in Python.
[``TSAM``](https://github.com/FZJ-IEK3-VSA/tsam) [@TSAM] provides an implementation of several time-series aggregation methods in Python.
[``Calliope``](https://github.com/calliope-project/calliope) [@Pfenninger:2018] is a capacity expansion modeling software in Python that includes time-series aggregation for the use case of generation and transmission capacity expansion modeling.
``TimeSeriesClustering`` is the first package to provide time-series aggregation in Julia [@Bezanson:2017].
For energy systems optimization, this is advantageous because it can be used in conjunction with the [``JuMP``](https://github.com/JuliaOpt/JuMP.jl) package [@Dunning:2017] in Julia, which provides an excellent modeling language for optimization problems.
Furthermore, ``TimeSeriesClustering`` includes both clustering and extreme value selection, and integrates them into the same output type. This is important in order to retain the characteristics of the time-series that are relevant to many optimization problems.

# Application areas
``TimeSeriesClustering`` is broadly applicable to many fields where time series analysis occurs.
Time-series clustering and aggregation methods alone have applications in the fields of aviation, astronomy, biology, climate, energy, environment, finance, medicine, psychology, robotics, speech recognition, and user analysis [@Liao:2005, @Aghabozorgi:2015].
These methods can be used for time-series representation and indexing, which helps reduce the dimension (i.e., the number of data points) of the original data [@Fu:2011].

Many tasks in time series data mining also fall into the application area of our software [@Fu:2011, @Hebert:2014].
Here, our software can be used to measure similarity between time-series datasets [@Serra:2014].
Closely related is the task of finding time-series motifs [@Lin:2002, @Yankov:2007, @Mueen:2014]. Time-series motifs are pairs of individual time series that are very similar to each other.
This task occurs in many disciplines, for example in finding repeated animal behavior [@Mueen:2013], finding regulatory elements in DNA [@Das:2007], and finding patterns in EEG signals [@Castro:2010].
Another application area of our software is segmentation and clustering of audio datasets [@Siegler:1997, @Lefevre:2011, @Kamper:2017].

In the remainder of this section, we provide an overview of how time-series aggregation applies to the input data of optimization problems.

Generally, optimization is concerned with the maximization or minimization of a certain objective subject to a number of constraints. The range of optimization problems ``TimeSeriesClustering`` is applicable to is broad.
They generally fall into the class of design and operations problems, also called planning problems or two-stage optimization problems. In these problems, decisions on two time horizons have to be made: long-term design decisions, as to what equipment to buy, and short-term operating decisions, as to when to operate that equipment. Because the two time horizons are intertwined, operating decisions impact the system design, and vice versa. Operating decisions are of a temporal nature, and the amount of temporal input data for these optimization problems often makes them computationally intractable.
Usually, time series of length $N$ (e.g., hourly electricity demand for one year, where $N=8760$) are split into $\hat{K}$ periods of length $T=\frac{N}{\hat{K}}$ (e.g., $\hat{K}=365$ daily periods, with $T=24$), and each of the $\hat{K}$ periods is treated independently in the operations stage of the optimization problem. Using time-series aggregation methods, we can represent the data with $K < \hat{K}$ periods, which results in reduced computational complexity and improved modeling performance.

Many of the design and operations optimization problems to which time-series aggregation has been applied are in the general domain of energy systems optimization. These problems include generation and transmission capacity expansion problems [@Nahmmacher:2016; @Pfenninger:2017], local energy supply system design problems [@Bahl:2017; @Kotzur:2018], and individual technology design problems [@Brodrick:2017; @Teichgraeber:2017].
Time series of interest in these problems include energy demands (electricity, heating, cooling), electricity prices, wind and solar availability factors, and temperatures.

Many other planning problems in operations research that involve time-varying operations have similar characteristics that make them suitable for time-series aggregation. Some examples are aggregate and detailed production scheduling, job shop design and scheduling, distribution system (warehouse) design and control [@Dempster:1981], and electric vehicle charging station sizing [@Jia:2012].
Time series of interest in these problems include product demands, electricity prices, and electricity demands.
A related class of problems to which ``TimeSeriesClustering`` can be useful is scenario reduction for stochastic programming [@Karuppiah:2010]. Two-stage stochastic programs have similar characteristics to the previously described two-stage problems, and are often computationally intractable due to a large number of scenarios. ``TimeSeriesClustering`` can be used to reduce a large number of scenarios $\hat{K}$ into a computationally tractable number of scenarios $K < \hat{K}$.
Furthermore, ``TimeSeriesClustering`` could be used in operational contexts such as developing operational strategies for typical days, or aggregating repetitive operating conditions for use in model predictive control.
Because it keeps track of the chronology of the periods, it can also be used to calculate transition probabilities between clustered periods for Markov chain modeling.

``TimeSeriesClustering`` has been used in several research projects to date. It has been used to compare both conventionally-used clustering methods and shape-based clustering methods and their characteristics [@Teichgraeber:2019], and also to compare extreme value selection methods [@Lindenmeyer:2020].
It has also been used to analyze temporal modeling detail in energy systems modeling with high renewable energy penetration [@Kuepper:2019].
``TimeSeriesClustering`` also serves as input to [``CapacityExpansion``](https://github.com/YoungFaithful/CapacityExpansion.jl), a scalable capacity expansion model in Julia.
Furthermore, ``TimeSeriesClustering`` has been used as an educational tool. It is frequently used for class projects in the Stanford University course "Optimization of Energy Systems", and has also served as a basis for the capacity expansion studies evaluated in homeworks for the Stanford University course "Advanced Methods in Modeling for Climate and Energy Policy".

# References<|MERGE_RESOLUTION|>--- conflicted
+++ resolved
@@ -28,11 +28,7 @@
 
 ``TimeSeriesClustering`` is a Julia implementation of unsupervised learning methods for time series datasets. It provides functionality for clustering and aggregating, detecting motifs, and quantifying similarity between time series datasets.
 The software provides a type system for temporal data, and provides an implementation of the most commonly used clustering methods and extreme value selection methods for temporal data.
-<<<<<<< HEAD
-``TimeSeriesClustering`` provides simple integration of multi-dimensional time series data (e.g. multiple attributes such as wind availability, solar availability, and electricity demand) in a single aggregation process.
-=======
 ``TimeSeriesClustering`` provides simple integration of multi-dimensional time-series data (e.g., multiple attributes such as wind availability, solar availability, and electricity demand) in a single aggregation process.
->>>>>>> feea6145
 The software is applicable to general time series datasets and lends itself well to a multitude of application areas within the field of time series data mining.
 ``TimeSeriesClustering`` was originally developed to perform time series aggregation for energy systems optimization problems. Because of the software's origin, many of the examples in this work stem from the field of energy systems optimization.
 
