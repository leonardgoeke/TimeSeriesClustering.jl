--- conflicted
+++ resolved
@@ -24,16 +24,6 @@
 
 "ClustInputDataMerged"
 struct ClustInputDataMerged <: TSInputData
-<<<<<<< HEAD
-  region::String
-  K::Int
-  T::Int
-  data::Array
-  data_types::Array{String}
-  weights::Array{Float64}
-  mean::Dict{String,Array}
-  sdv::Dict{String,Array}
-=======
  region::String
  K::Int
  T::Int
@@ -42,7 +32,6 @@
  weights::Array{Float64}
  mean::Dict{String,Array}
  sdv::Dict{String,Array}
->>>>>>> 9e667ddf
 end
 
 "ClustResultAll"
@@ -66,23 +55,7 @@
   best_ids::Array{Int,1}
   best_cost::Float64
   n_clust::Int
-<<<<<<< HEAD
-  centers::Array{Array{Float64},1}
-  data_types::Array{String}
-  weights::Array{Array{Float64},1}
-  clustids::Array{Array{Int,1},1}
-  cost::Array{Float64,1}
-  iter::Array{Int,1}
-end
-
- # TODO: not used yet, but maybe best to implement this one later for users who just want to use clustering but do not care about the locally converged solutions
-struct ClustResultBest <: ClustResult
-  best_results::Array{ClustInputData}
-  best_cost::Array
-  best_ids::Array{Tuple{Int,Int}}
-=======
   data_type::Array{String}
->>>>>>> 9e667ddf
 end
 
 "SimpleExtremeValueDescr"
@@ -324,35 +297,6 @@
 """
 constructor 1: construct ClustInputDataMerged
 function ClustInputDataMerged(region::String,
-<<<<<<< HEAD
-                        K::Int,
-                        T::Int,
-                        data::Array,
-                        data_types::Array{String},
-                        weights::Array{Float64};
-                        mean::Dict{String,Array}=Dict{String,Array}(),
-                        sdv::Dict{String,Array}=Dict{String,Array}()
-                        )
-"""
-function ClustInputDataMerged(region::String,
-                        K::Int,
-                        T::Int,
-                        data::Array,
-                        data_types::Array{String},
-                        weights::Array{Float64};
-                        mean::Dict{String,Array}=Dict{String,Array}(),
-                        sdv::Dict{String,Array}=Dict{String,Array}()
-                        )
-  mean_sdv_provided = ( !isempty(mean) && !isempty(sdv))
-  if !mean_sdv_provided
-    for dt in data_types
-      mean[dt]=zeros(T)
-      sdv[dt]=ones(T)
-    end
-  end
-
-  ClustInputDataMerged(region,K,T,data,data_types,weights,mean,sdv)
-=======
                        K::Int,
                        T::Int,
                        data::Array,
@@ -379,7 +323,6 @@
    end
  end
  ClustInputDataMerged(region,K,T,data,data_type,weights,mean,sdv)
->>>>>>> 9e667ddf
 end
 
 """
@@ -388,19 +331,6 @@
 function ClustInputDataMerged(data::ClustInputData)
 """
 function ClustInputDataMerged(data::ClustInputData)
-<<<<<<< HEAD
-  n_datasets = length(keys(data.data))
-  data_merged= zeros(data.T*n_datasets,data.K)
-  data_types=String[]
-  i=0
-  for (k,v) in data.data
-    i+=1
-    data_merged[(1+data.T*(i-1)):(data.T*i),:] = v
-    push!(data_types,k)
-  end
-  ClustInputDataMerged(data.region,data.K,data.T,data_merged,data_types,data.weights,data.mean,data.sdv)
-end
-=======
  n_datasets = length(keys(data.data))
  data_merged= zeros(data.T*n_datasets,data.K)
  data_type=String[]
@@ -412,4 +342,3 @@
  end
  ClustInputDataMerged(data.region,data.K,data.T,data_merged,data_type,data.weights,data.mean,data.sdv)
 end
->>>>>>> 9e667ddf
