--- conflicted
+++ resolved
@@ -36,18 +36,6 @@
 
 "ClustResultAll"
 struct ClustResultAll <: ClustResult
-<<<<<<< HEAD
-  best_results::ClustInputData
-  best_ids::Array{Int,1}
-  best_cost::Float64
-  n_clust::Int
-  centers::Array{Array{Float64},1}
-  data_type::Array{String}
-  weights::Array{Array{Float64},1}
-  clustids::Array{Array{Int,1},1}
-  cost::Array{Float64,1}
-  iter::Array{Int,1}
-=======
  best_results::ClustInputData
  best_ids::Array{Int,1}
  best_cost::Float64
@@ -58,7 +46,6 @@
  clustids::Array{Array{Int,1},1}
  cost::Array{Float64,1}
  iter::Array{Int,1}
->>>>>>> 18130436
 end
 
 # TODO: not used yet, but maybe best to implement this one later for users who just want to use clustering but do not care about the locally converged solutions
