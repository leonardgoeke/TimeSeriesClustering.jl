"""
function load_timeseriesdata(application::String, region::String, K-#Periods, T-#Segments)

Loading from .csv files in a the folder ../ClustForOpt/data/{application}/{region}/TS
Timestamp-column has to be called Timestamp
Other columns have to be called with the location/node name
for application:
- DAM Day Ahead Market
- CEP Capacity Expansion Problem
and regions:
- GER Germany
- CA California
- TX Texas
"""
<<<<<<< HEAD
function load_timeseries_data( application::String,
                              region::String;
                              K=365,
                              T=24
                              )
  dt = Dict{String,Array}()
  num=0
  data_path=normpath(joinpath(dirname(@__FILE__),"..","..","data",application,region,"TS"))
  for fulldataname in readdir(data_path)
      dataname=split(fulldataname,".")[1]
      data_df=CSV.read(joinpath(data_path,fulldataname);allowmissing=:none)
      for column in eachcol(data_df)
          if findall([:Timestamp,:time,:Time,:Zeit].==(column[1]))==[]
              dt[dataname*"-"*string(column[1])]=column[2]
              newnum=length(column[2])
              if newnum!=num && num!=0
                  @error("The TimeSeries have different lengths!")
              else
                  num=newnum
              end
          end
      end
=======
function load_pricedata(region::String)
  wor_dir = pwd()
  cd(dirname(@__FILE__)) # change working directory to current file
  if region =="CA" #\$/MWh
    region_str = ""
    region_data = normpath(joinpath(pwd(),"..","..","data","el_prices","ca_2015_orig.csv"))
  elseif region == "GER" #EUR/MWh
    region_str = "GER_"
    region_data = normpath(joinpath(pwd(),"..","..","data","el_prices","GER_2015_elPrice.csv"))
  else
    @error("Region ",region," not defined.")
>>>>>>> 8109de93
  end
  data_full =  FullInputData(region, num, dt)
  data_reshape =  ClustInputData(data_full,K,T)
  return data_reshape, data_full
end #load_pricedata

"""
function load_cepdata(region::String)

<<<<<<< HEAD
Loading from .csv files in a the folder ../ClustForOpt/data/CEP/{region}/
=======
outputs one dict with the following keys. They each contain a 24x365 array:
eldemand [GW]
solar availability [-]
wind availability [-]
"""
function load_capacity_expansion_data(region::String)
  wor_dir = pwd()
  cd(dirname(@__FILE__)) # change working directory to current file

  N=nothing # initialize
  demand=nothing
  solar=nothing
  wind=nothing
  if region == "TX"
    # Texas system data from Merrick (Energy Economics) and Merrick (MS thesis)
    #demand - [GW]
    demand= CSV.read(normpath(joinpath(pwd(),"..","..","data","texas_merrick","demand.txt")),separator=' ')[:DEM][:] # MW
    demand=reshape(demand,(size(demand)[1],1))
     # load growth (Merrick assumption)
    demand=1.486*demand
    demand=demand/1000 # GW
    N=size(demand)[1]
    # solar availability factor
    solar= CSV.read(normpath(joinpath(pwd(),"..","..","data","texas_merrick","TexInsolationFactorV1.txt")),separator=' ')[:solar_61][:]
    solar=reshape(solar,(size(solar)[1],1))
    solar = solar/1000
   # wind availability factor
    wind= CSV.read("/home/hteich/.julia/v0.6/ClustForOpt_priv/data/texas_merrick/windfactor2.txt",separator=' ')[:Wind_61][:]
    wind=reshape(wind,(size(wind)[1],1))
  else
    @error("region "*region*" not implemented.")
  end # region

  data_full = FullInputData(region,N;el_demand=demand,solar=solar,wind=wind)
  data_reshape =  ClustInputData(data_full,365,24)

  cd(wor_dir) # change working directory to old previous file's dir
  return data_reshape,data_full

 # TODO - add CA data
 # TODO - add multiple nodes data
end

"""
function load_input_data(application::String,region::String)

wrapper function to call capacity expansion data and price data

applications:
- DAM - electricity day ahead market prices
- CEP - capacity expansion problem data

potential outputs:
- elprice [electricity price]
- wind
- solar
- eldemand [electricity demand]
>>>>>>> 8109de93

Follow instructions for the CSV-Files:
    nodes       nodes x installed capacity of different tech
    fixprices   tech x [EUR, CO2]
    varprices   tech x [EUR, CO2]
    techs       tech x [categ,sector,lifetime,effic,fuel,annuityfactor]

for regions:
- GER Germany
- CA California
- TX Texas
"""
<<<<<<< HEAD
function load_cep_data(region::String
                        )
  data_path=normpath(joinpath(dirname(@__FILE__),"..","..","data","CEP",region))
  nodes=CSV.read(joinpath(data_path,"nodes.csv"),allowmissing=:none)
  fixprices=CSV.read(joinpath(data_path,"fixprices.csv"),allowmissing=:none)
  varprices=CSV.read(joinpath(data_path,"varprices.csv"),allowmissing=:none)
  techs=CSV.read(joinpath(data_path,"techs.csv"),allowmissing=:none)
  return CEPData(region,nodes,fixprices,varprices,techs)
end #load_pricedata
=======
function load_input_data(application::String,region::String)
  ret=nothing
  if application == "DAM"
    ret=load_pricedata(region)
  elseif application == "CEP"
    ret= load_capacity_expansion_data(region)
  else
    @error("application "*application*" not defined")
  end
  #check if output is of the right format
  if typeof(ret) != Tuple{ClustInputData,FullInputData}
    @error("Output from load_input_data needs to be of ClustInputData,FullInputData")
  end
  return ret
end
>>>>>>> 8109de93
<|MERGE_RESOLUTION|>--- conflicted
+++ resolved
@@ -12,7 +12,6 @@
 - CA California
 - TX Texas
 """
-<<<<<<< HEAD
 function load_timeseries_data( application::String,
                               region::String;
                               K=365,
@@ -35,19 +34,6 @@
               end
           end
       end
-=======
-function load_pricedata(region::String)
-  wor_dir = pwd()
-  cd(dirname(@__FILE__)) # change working directory to current file
-  if region =="CA" #\$/MWh
-    region_str = ""
-    region_data = normpath(joinpath(pwd(),"..","..","data","el_prices","ca_2015_orig.csv"))
-  elseif region == "GER" #EUR/MWh
-    region_str = "GER_"
-    region_data = normpath(joinpath(pwd(),"..","..","data","el_prices","GER_2015_elPrice.csv"))
-  else
-    @error("Region ",region," not defined.")
->>>>>>> 8109de93
   end
   data_full =  FullInputData(region, num, dt)
   data_reshape =  ClustInputData(data_full,K,T)
@@ -57,9 +43,8 @@
 """
 function load_cepdata(region::String)
 
-<<<<<<< HEAD
 Loading from .csv files in a the folder ../ClustForOpt/data/CEP/{region}/
-=======
+
 outputs one dict with the following keys. They each contain a 24x365 array:
 eldemand [GW]
 solar availability [-]
@@ -98,27 +83,9 @@
 
   cd(wor_dir) # change working directory to old previous file's dir
   return data_reshape,data_full
-
- # TODO - add CA data
- # TODO - add multiple nodes data
 end
-
 """
-function load_input_data(application::String,region::String)
-
-wrapper function to call capacity expansion data and price data
-
-applications:
-- DAM - electricity day ahead market prices
-- CEP - capacity expansion problem data
-
-potential outputs:
-- elprice [electricity price]
-- wind
-- solar
-- eldemand [electricity demand]
->>>>>>> 8109de93
-
+function load_cep_data(region::String)
 Follow instructions for the CSV-Files:
     nodes       nodes x installed capacity of different tech
     fixprices   tech x [EUR, CO2]
@@ -130,7 +97,6 @@
 - CA California
 - TX Texas
 """
-<<<<<<< HEAD
 function load_cep_data(region::String
                         )
   data_path=normpath(joinpath(dirname(@__FILE__),"..","..","data","CEP",region))
@@ -139,21 +105,4 @@
   varprices=CSV.read(joinpath(data_path,"varprices.csv"),allowmissing=:none)
   techs=CSV.read(joinpath(data_path,"techs.csv"),allowmissing=:none)
   return CEPData(region,nodes,fixprices,varprices,techs)
-end #load_pricedata
-=======
-function load_input_data(application::String,region::String)
-  ret=nothing
-  if application == "DAM"
-    ret=load_pricedata(region)
-  elseif application == "CEP"
-    ret= load_capacity_expansion_data(region)
-  else
-    @error("application "*application*" not defined")
-  end
-  #check if output is of the right format
-  if typeof(ret) != Tuple{ClustInputData,FullInputData}
-    @error("Output from load_input_data needs to be of ClustInputData,FullInputData")
-  end
-  return ret
-end
->>>>>>> 8109de93
+end #load_pricedata