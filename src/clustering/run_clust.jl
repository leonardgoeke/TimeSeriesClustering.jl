
"""
function run_clust(
      data::ClustInputData;
      norm_op::String="zscore",
      norm_scope::String="full",
      method::String="kmeans",
      representation::String="centroid",
      n_clust::Int=5,
      n_init::Int=100,
      iterations::Int=300,
      save::String="",
      attribute_weights::Dict{String,Float64}=Dict{String,Float64}(),
      get_all_clust_results::Bool=false,
      kwargs...
    )

norm_op: "zscore", "01"(not implemented yet)
norm_scope: "full","sequence","hourly"
method: "kmeans","kmedoids","kmedoids_exact","hierarchical"
representation: "centroid","medoid"
"""
function run_clust(
      data::ClustInputData;
      norm_op::String="zscore",
      norm_scope::String="full",
      method::String="kmeans",
      representation::String="centroid",
      n_clust::Int=5,
      n_init::Int=100,
      iterations::Int=300,
      save::String="",
      attribute_weights::Dict{String,Float64}=Dict{String,Float64}(),
      get_all_clust_results::Bool=false,
      kwargs...
    )

    # When adding new methods: add combination of clust+rep to sup_kw_args
    check_kw_args(norm_op,norm_scope,method,representation)

    # normalize
    # TODO: implement 0-1 normalization and add as a choice to runclust
    data_norm = z_normalize(data;scope=norm_scope)
    data_norm_att = attribute_weighting(data_norm,attribute_weights)
    data_norm_merged = ClustInputDataMerged(data_norm_att)

    # initialize data arrays
    centers = Array{Array{Float64},1}(undef,n_init)
    clustids = Array{Array{Int,1},1}(undef,n_init)
    weights = Array{Array{Float64},1}(undef,n_init)
    cost = Array{Float64,1}(undef,n_init)
    iter = Array{Int,1}(undef,n_init)

    # clustering

    for i = 1:n_init
       # TODO: implement shape based clustering methods
       # function call to the respective function (method + representation)
       fun_name = Symbol("run_clust_"*method*"_"*representation)
       centers[i],weights[i],clustids[i],cost[i],iter[i] =
       @eval $fun_name($data_norm_merged,$n_clust,$iterations;$kwargs...)

       # recalculate centers if medoids is used. Recalculate because medoid is not integrally preserving
      if representation=="medoid"
        centers[i] = resize_medoids(data,centers[i],weights[i])
      end
    end

    # find best
 # TODO: write as function
    cost_best,ind_mincost = findmin(cost)  # along dimension 2, only store indice

    # save in merged format as array
    b_merged = ClustInputDataMerged(data_norm_merged.region,n_clust,data_norm_merged.T,centers[ind_mincost],data_norm_merged.data_types,weights[ind_mincost])
    # transfer into ClustInputData format
    best_results = ClustInputData(b_merged)
    best_ids = clustids[ind_mincost]
<<<<<<< HEAD
    
    # save all locally converged solutions and the best into a struct
    clust_result = ClustResultAll(best_results,best_ids,cost_best,n_clust,centers,data_norm_merged.data_types,weights,clustids,cost,iter)
    # save in save file
    #TODO
=======
>>>>>>> 9e667ddf

    # save all locally converged solutions and the best into a struct
    if get_all_clust_results
      clust_result = ClustResultAll(best_results,best_ids,cost_best,n_clust,data_norm_merged.data_type,centers,weights,clustids,cost,iter)
    else
      clust_result =  ClustResultBest(best_results,best_ids,cost_best,n_clust,data_norm_merged.data_type)
    end
    #TODO save in save file
    return clust_result
end

"""
function run_clust(
      data::ClustInputData,
      n_clust_ar::Array{Int,1};
      norm_op::String="zscore",
      norm_scope::String="full",
      method::String="kmeans",
      representation::String="centroid",
      n_init::Int=100,
      iterations::Int=300,
      save::String="",
      kwargs...
    )

This function is a wrapper function around run_clust(). It runs multiple number of clusters k and returns an array of results.

norm_op: "zscore", "01"(not implemented yet)
norm_scope: "full","sequence","hourly"
method: "kmeans","kmedoids","kmedoids_exact","hierarchical"
representation: "centroid","medoid"
"""
function run_clust(
      data::ClustInputData,
      n_clust_ar::Array{Int,1};
      norm_op::String="zscore",
      norm_scope::String="full",
      method::String="kmeans",
      representation::String="centroid",
      n_init::Int=100,
      iterations::Int=300,
      save::String="",
      kwargs...
    )
    results_ar = Array{ClustResult,1}(undef,length(n_clust_ar))
    for i=1:length(n_clust_ar)
      results_ar[i] = run_clust(data;norm_op=norm_op,norm_scope=norm_scope,method=method,representation=representation,n_init=n_init,n_clust=n_clust_ar[i],iterations=iterations,save=save,kwargs...)
    end
    return results_ar
end

# supported keyword arguments
sup_kw_args =Dict{String,Array{String}}()
sup_kw_args["region"]=["GER","CA"]
sup_kw_args["opt_problems"]=["battery","gas_turbine"]
sup_kw_args["norm_op"]=["zscore"]
sup_kw_args["norm_scope"]=["full","hourly","sequence"]
sup_kw_args["method+representation"]=["kmeans+centroid","kmeans+medoid","kmedoids+medoid","kmedoids_exact+medoid","hierarchical+centroid","hierarchical+medoid"]#["dbaclust+centroid","kshape+centroid"]

"""
Returns supported keyword arguments for clustering function run_clust()
"""
function get_sup_kw_args()
    return sup_kw_args
end



"""
check_kw_args(region,opt_problems,norm_op,norm_scope,method,representation)
checks if the arguments supplied for run_clust are supported
"""
function check_kw_args(
      norm_op::String,
      norm_scope::String,
      method::String,
      representation::String
    )
    check_ok = true
    error_string = "The following keyword arguments / combinations are not currently supported: \n"
    # norm_op
    if !(norm_op in sup_kw_args["norm_op"])
       check_ok=false
       error_string = error_string * "normalization operation $norm_op is not supported \n"
    end
    # norm_scope
    if !(norm_scope in sup_kw_args["norm_scope"])
       check_ok=false
       error_string = error_string * "normalization scope $norm_scope is not supported \n"
    end
    # method +  representation
    if !(method*"+"*representation in sup_kw_args["method+representation"])
       check_ok=false
       error_string = error_string * "the combination of method $method and representation $representation is not supported \n"
    elseif method == "dbaclust"
       @info("dbaclust can be run in parallel using src/clust_algorithms/runfiles/cluster_gen_dbaclust_parallel.jl")
    elseif method =="kshape"
       check_ok=false
       error_string = error_string * "kshape is implemented in python and should be run individually: src/clust_algorithms/runfiles/cluster_gen_kshape.py \n"
    end
    error_string = error_string * "get_sup_kw_args() provides a list of supported keyword arguments."

    if check_ok
       return true
    else
       error(error_string)
    end
end

"""
function run_clust_kmeans_centroid(
    data_norm::ClustInputDataMerged,
    n_clust::Int,
    iterations::Int
    )
"""
function run_clust_kmeans_centroid(
    data_norm::ClustInputDataMerged,
    n_clust::Int,
    iterations::Int
    )
    centers,weights,clustids,cost,iter =[],[],[],0,0
    # if only one cluster
    if n_clust ==1
        centers_norm = mean(data_norm.data,dims=2) # should be 0 due to normalization
        clustids = ones(Int,size(data_norm.data,2))
        centers = undo_z_normalize(centers_norm,data_norm.mean,data_norm.sdv;idx=clustids) # need to provide idx in case that sequence-based normalization is used
        cost = sum(pairwise(SqEuclidean(),centers_norm,data_norm.data)) #same as sum((seq_norm-repmat(mean(seq_norm,2),1,size(seq,2))).^2)
        iter = 1
    # kmeans() in Clustering.jl is implemented for k>=2
    else
        results = kmeans(data_norm.data,n_clust;maxiter=iterations)

        # save clustering results
        clustids = results.assignments
        centers_norm = results.centers
        centers = undo_z_normalize(centers_norm,data_norm.mean,data_norm.sdv;idx=clustids)
        cost = results.totalcost
        iter = results.iterations
    end

    weights = calc_weights(clustids,n_clust)

    return centers,weights,clustids,cost,iter

end

"""
function run_clust_kmeans_medoid(
    data_norm::ClustInputDataMerged,
    n_clust::Int,
    iterations::Int
    )
"""
function run_clust_kmeans_medoid(
    data_norm::ClustInputDataMerged,
    n_clust::Int,
    iterations::Int
    )
    centers,weights,clustids,cost,iter =[],[],[],0,0
    # if only one cluster
    if n_clust ==1
        clustids = ones(Int,size(data_norm.data,2))
        centers_norm = calc_medoids(data_norm.data,clustids)
        centers = undo_z_normalize(centers_norm,data_norm.mean,data_norm.sdv;idx=clustids) # need to provide idx in case that sequence-based normalization is used
        cost = sum(pairwise(SqEuclidean(),centers_norm,data_norm.data)) #same as sum((seq_norm-repmat(mean(seq_norm,2),1,size(seq,2))).^2)
        iter = 1
    # kmeans() in Clustering.jl is implemented for k>=2
    else
        results = kmeans(data_norm.data,n_clust;maxiter=iterations)

        # save clustering results
        clustids = results.assignments
        centers_norm = calc_medoids(data_norm.data,clustids)
        centers = undo_z_normalize(centers_norm,data_norm.mean,data_norm.sdv;idx=clustids)
        cost = calc_SSE(data_norm.data,centers_norm,clustids)
        iter = results.iterations
    end

    weights = calc_weights(clustids,n_clust)

    return centers,weights,clustids,cost,iter

end

"""
function run_clust_kmedoids_medoid(
    data_norm::ClustInputDataMerged,
    n_clust::Int,
    iterations::Int
    )
"""
function run_clust_kmedoids_medoid(
    data_norm::ClustInputDataMerged,
    n_clust::Int,
    iterations::Int
    )

    # TODO: optional in future: pass distance metric as kwargs
    dist = SqEuclidean()
    d_mat=pairwise(dist,data_norm.data)
    results = kmedoids(d_mat,n_clust;tol=1e-6,maxiter=iterations)
    clustids = results.assignments
    centers_norm = data_norm.data[:,results.medoids]
    centers = undo_z_normalize(centers_norm,data_norm.mean,data_norm.sdv;idx=clustids)
    cost = results.totalcost
    iter = results.iterations

    weights = calc_weights(clustids,n_clust)

    return centers,weights,clustids,cost,iter
end

"""
function run_clust_kmedoids_exact_medoid(
    data_norm::ClustInputDataMerged,
    n_clust::Int,
    iterations::Int;
    gurobi_env=0
    )
"""
function run_clust_kmedoids_exact_medoid(
    data_norm::ClustInputDataMerged,
    n_clust::Int,
    iterations::Int;
    gurobi_env=0
    )

    (typeof(gurobi_env)==Int) && @error("Please provide a gurobi_env (Gurobi Environment). See test file for example")

    # TODO: optional in future: pass distance metric as kwargs
    dist = SqEuclidean()
    results = kmedoids_exact(data_norm.data,n_clust,gurobi_env;_dist=dist)#;distance_type_ar[dist])
    clustids = results.assignments
    centers_norm = results.medoids
    centers = undo_z_normalize(centers_norm,data_norm.mean,data_norm.sdv;idx=clustids)
    cost = results.totalcost
    iter = 1

    weights = calc_weights(clustids,n_clust)

    return centers,weights,clustids,cost,iter
end

"""
function run_clust_hierarchical(
    data_norm::ClustInputDataMerged,
    n_clust::Int,
    iterations::Int;
    _dist::SemiMetric = SqEuclidean()
    )

Helper function to run run_clust_hierarchical_centroids and run_clust_hierarchical_medoid
"""
function run_clust_hierarchical(
    data_norm::ClustInputDataMerged,
    n_clust::Int,
    iterations::Int;
    _dist::SemiMetric = SqEuclidean()
    )

    d_mat=pairwise(_dist,data_norm.data)
    r=hclust(d_mat,linkage=:ward_presquared)
    clustids = cutree(r,k=n_clust)
    weights = calc_weights(clustids,n_clust)

    return [],weights,clustids,[],1
end

"""
function run_clust_hierarchical_centroid(
    data_norm::ClustInputDataMerged,
    n_clust::Int,
    iterations::Int;
    _dist::SemiMetric = SqEuclidean()
    )
"""
function run_clust_hierarchical_centroid(
    data_norm::ClustInputDataMerged,
    n_clust::Int,
    iterations::Int;
    _dist::SemiMetric = SqEuclidean()
    )
    ~,weights,clustids,~,iter= run_clust_hierarchical(data_norm,n_clust,iterations;_dist=_dist)
    centers_norm = calc_centroids(data_norm.data,clustids)
    cost = calc_SSE(data_norm.data,centers_norm,clustids)
    centers = undo_z_normalize(centers_norm,data_norm.mean,data_norm.sdv;idx=clustids)

    return centers,weights,clustids,cost,iter
end

"""
function run_clust_hierarchical_medoid(
    data_norm::ClustInputDataMerged,
    n_clust::Int,
    iterations::Int;
    _dist::SemiMetric = SqEuclidean()
    )
"""
function run_clust_hierarchical_medoid(
    data_norm::ClustInputDataMerged,
    n_clust::Int,
    iterations::Int;
    _dist::SemiMetric = SqEuclidean()
    )
    ~,weights,clustids,~,iter= run_clust_hierarchical(data_norm,n_clust,iterations;_dist=_dist)
    centers_norm = calc_medoids(data_norm.data,clustids)
    cost = calc_SSE(data_norm.data,centers_norm,clustids)
    centers = undo_z_normalize(centers_norm,data_norm.mean,data_norm.sdv;idx=clustids)

    return centers,weights,clustids,cost,iter
end<|MERGE_RESOLUTION|>--- conflicted
+++ resolved
@@ -71,18 +71,10 @@
     cost_best,ind_mincost = findmin(cost)  # along dimension 2, only store indice
 
     # save in merged format as array
-    b_merged = ClustInputDataMerged(data_norm_merged.region,n_clust,data_norm_merged.T,centers[ind_mincost],data_norm_merged.data_types,weights[ind_mincost])
+    b_merged = ClustInputDataMerged(data_norm_merged.region,n_clust,data_norm_merged.T,centers[ind_mincost],data_norm_merged.data_type,weights[ind_mincost])
     # transfer into ClustInputData format
     best_results = ClustInputData(b_merged)
     best_ids = clustids[ind_mincost]
-<<<<<<< HEAD
-    
-    # save all locally converged solutions and the best into a struct
-    clust_result = ClustResultAll(best_results,best_ids,cost_best,n_clust,centers,data_norm_merged.data_types,weights,clustids,cost,iter)
-    # save in save file
-    #TODO
-=======
->>>>>>> 9e667ddf
 
     # save all locally converged solutions and the best into a struct
     if get_all_clust_results
