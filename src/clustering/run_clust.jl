
"""
function run_clust(
      data::ClustInputData;
      norm_op::String="zscore",
      norm_scope::String="full",
      method::String="kmeans",
      representation::String="centroid",
      n_clust::Int=5,
      n_init::Int=100,
      iterations::Int=300,
      save::String="",
      attribute_weights::Dict{String,Float64}=Dict{String,Float64}(),
      get_all_clust_results::Bool=false,
      kwargs...
    )

norm_op: "zscore", "01"(not implemented yet)
norm_scope: "full","sequence","hourly"
method: "kmeans","kmedoids","kmedoids_exact","hierarchical"
representation: "centroid","medoid"
"""
function run_clust(
      data::ClustInputData;
      norm_op::String="zscore",
      norm_scope::String="full",
      method::String="kmeans",
      representation::String="centroid",
      n_clust::Int=5,
      n_init::Int=100,
      iterations::Int=300,
      save::String="",
      attribute_weights::Dict{String,Float64}=Dict{String,Float64}(),
      get_all_clust_results::Bool=false,
      kwargs...
    )

    # When adding new methods: add combination of clust+rep to sup_kw_args
    check_kw_args(norm_op,norm_scope,method,representation)

    # normalize
    # TODO: implement 0-1 normalization and add as a choice to runclust
    data_norm = z_normalize(data;scope=norm_scope)
    data_norm_att = attribute_weighting(data_norm,attribute_weights)
    data_norm_merged = ClustInputDataMerged(data_norm_att)

    # initialize data arrays
    centers = Array{Array{Float64},1}(undef,n_init)
    clustids = Array{Array{Int,1},1}(undef,n_init)
    weights = Array{Array{Float64},1}(undef,n_init)
    cost = Array{Float64,1}(undef,n_init)
    iter = Array{Int,1}(undef,n_init)

    # clustering

    for i = 1:n_init
       # TODO: implement shape based clustering methods
       # function call to the respective function (method + representation)
       fun_name = Symbol("run_clust_"*method*"_"*representation)
       centers[i],weights[i],clustids[i],cost[i],iter[i] =
       @eval $fun_name($data_norm_merged,$n_clust,$iterations;$kwargs...)

       # recalculate centers if medoids is used. Recalculate because medoid is not integrally preserving
      if representation=="medoid"
        centers[i] = resize_medoids(data,centers[i],weights[i])
      end
    end

    # find best
 # TODO: write as function
    cost_best,ind_mincost = findmin(cost)  # along dimension 2, only store indice
<<<<<<< HEAD

    # save in merged format as array
    b_merged = ClustInputDataMerged(data_norm_merged.region,n_clust,data_norm_merged.T,centers[ind_mincost],data_norm_merged.data_type,weights[ind_mincost])
    # transfer into ClustInputData format
    best_results = ClustInputData(b_merged)
    best_ids = clustids[ind_mincost]
    
    # save all locally converged solutions and the best into a struct
    clust_result = ClustResultAll(best_results,best_ids,cost_best,n_clust,centers,data_norm_merged.data_type,weights,clustids,cost,iter)
    # save in save file
    #TODO

    return clust_result
end

"""
function run_clust(
      data::ClustInputData,
      n_clust_ar::Array{Int,1};
      norm_op::String="zscore",
      norm_scope::String="full",
      method::String="kmeans",
      representation::String="centroid",
      n_init::Int=100,
      iterations::Int=300,
      save::String="",
      kwargs...
    )

This function is a wrapper function around run_clust(). It runs multiple number of clusters k and returns an array of results.

norm_op: "zscore", "01"(not implemented yet)
norm_scope: "full","sequence","hourly"
method: "kmeans","kmedoids","kmedoids_exact","hierarchical"
representation: "centroid","medoid"
"""
function run_clust(
      data::ClustInputData,
      n_clust_ar::Array{Int,1};
      norm_op::String="zscore",
      norm_scope::String="full",
      method::String="kmeans",
      representation::String="centroid",
      n_init::Int=100,
      iterations::Int=300,
      save::String="",
      kwargs...
    )
    results_ar = Array{ClustResultAll,1}(undef,length(n_clust_ar)) 
    for i=1:length(n_clust_ar)
      results_ar[i] = run_clust(data;norm_op=norm_op,norm_scope=norm_scope,method=method,representation=representation,n_init=n_init,n_clust=n_clust_ar[i],iterations=iterations,save=save,kwargs...) 
    end
    return results_ar
end

=======

    # save in merged format as array
    b_merged = ClustInputDataMerged(data_norm_merged.region,n_clust,data_norm_merged.T,centers[ind_mincost],data_norm_merged.data_type,weights[ind_mincost])
    # transfer into ClustInputData format
    best_results = ClustInputData(b_merged)
    best_ids = clustids[ind_mincost]

    # save all locally converged solutions and the best into a struct
    if get_all_clust_results
      clust_result = ClustResultAll(best_results,best_ids,cost_best,n_clust,data_norm_merged.data_type,centers,weights,clustids,cost,iter)
    else
      clust_result =  ClustResultBest(best_results,best_ids,cost_best,n_clust,data_norm_merged.data_type)
    end
    #TODO save in save file
    return clust_result
end

"""
function run_clust(
      data::ClustInputData,
      n_clust_ar::Array{Int,1};
      norm_op::String="zscore",
      norm_scope::String="full",
      method::String="kmeans",
      representation::String="centroid",
      n_init::Int=100,
      iterations::Int=300,
      save::String="",
      kwargs...
    )

This function is a wrapper function around run_clust(). It runs multiple number of clusters k and returns an array of results.

norm_op: "zscore", "01"(not implemented yet)
norm_scope: "full","sequence","hourly"
method: "kmeans","kmedoids","kmedoids_exact","hierarchical"
representation: "centroid","medoid"
"""
function run_clust(
      data::ClustInputData,
      n_clust_ar::Array{Int,1};
      norm_op::String="zscore",
      norm_scope::String="full",
      method::String="kmeans",
      representation::String="centroid",
      n_init::Int=100,
      iterations::Int=300,
      save::String="",
      kwargs...
    )
    results_ar = Array{ClustResult,1}(undef,length(n_clust_ar))
    for i=1:length(n_clust_ar)
      results_ar[i] = run_clust(data;norm_op=norm_op,norm_scope=norm_scope,method=method,representation=representation,n_init=n_init,n_clust=n_clust_ar[i],iterations=iterations,save=save,kwargs...)
    end
    return results_ar
end

>>>>>>> 18130436
# supported keyword arguments
sup_kw_args =Dict{String,Array{String}}()
sup_kw_args["region"]=["GER","CA"]
sup_kw_args["opt_problems"]=["battery","gas_turbine"]
sup_kw_args["norm_op"]=["zscore"]
sup_kw_args["norm_scope"]=["full","hourly","sequence"]
sup_kw_args["method+representation"]=["kmeans+centroid","kmeans+medoid","kmedoids+medoid","kmedoids_exact+medoid","hierarchical+centroid","hierarchical+medoid"]#["dbaclust+centroid","kshape+centroid"]

"""
Returns supported keyword arguments for clustering function run_clust()
"""
function get_sup_kw_args()
    return sup_kw_args
end



"""
check_kw_args(region,opt_problems,norm_op,norm_scope,method,representation)
checks if the arguments supplied for run_clust are supported
"""
function check_kw_args(
      norm_op::String,
      norm_scope::String,
      method::String,
      representation::String
    )
    check_ok = true
    error_string = "The following keyword arguments / combinations are not currently supported: \n"
    # norm_op
    if !(norm_op in sup_kw_args["norm_op"])
       check_ok=false
       error_string = error_string * "normalization operation $norm_op is not supported \n"
    end
    # norm_scope
    if !(norm_scope in sup_kw_args["norm_scope"])
       check_ok=false
       error_string = error_string * "normalization scope $norm_scope is not supported \n"
    end
    # method +  representation
    if !(method*"+"*representation in sup_kw_args["method+representation"])
       check_ok=false
       error_string = error_string * "the combination of method $method and representation $representation is not supported \n"
    elseif method == "dbaclust"
       @info("dbaclust can be run in parallel using src/clust_algorithms/runfiles/cluster_gen_dbaclust_parallel.jl")
    elseif method =="kshape"
       check_ok=false
       error_string = error_string * "kshape is implemented in python and should be run individually: src/clust_algorithms/runfiles/cluster_gen_kshape.py \n"
    end
    error_string = error_string * "get_sup_kw_args() provides a list of supported keyword arguments."

    if check_ok
       return true
    else
       error(error_string)
    end
end

"""
function run_clust_kmeans_centroid(
    data_norm::ClustInputDataMerged,
    n_clust::Int,
    iterations::Int
    )
"""
function run_clust_kmeans_centroid(
    data_norm::ClustInputDataMerged,
    n_clust::Int,
    iterations::Int
    )
    centers,weights,clustids,cost,iter =[],[],[],0,0
    # if only one cluster
    if n_clust ==1
        centers_norm = mean(data_norm.data,dims=2) # should be 0 due to normalization
        clustids = ones(Int,size(data_norm.data,2))
        centers = undo_z_normalize(centers_norm,data_norm.mean,data_norm.sdv;idx=clustids) # need to provide idx in case that sequence-based normalization is used
        cost = sum(pairwise(SqEuclidean(),centers_norm,data_norm.data)) #same as sum((seq_norm-repmat(mean(seq_norm,2),1,size(seq,2))).^2)
        iter = 1
    # kmeans() in Clustering.jl is implemented for k>=2
    else
        results = kmeans(data_norm.data,n_clust;maxiter=iterations)

        # save clustering results
        clustids = results.assignments
        centers_norm = results.centers
        centers = undo_z_normalize(centers_norm,data_norm.mean,data_norm.sdv;idx=clustids)
        cost = results.totalcost
        iter = results.iterations
    end

    weights = calc_weights(clustids,n_clust)

    return centers,weights,clustids,cost,iter

end

"""
function run_clust_kmeans_medoid(
    data_norm::ClustInputDataMerged,
    n_clust::Int,
    iterations::Int
    )
"""
function run_clust_kmeans_medoid(
    data_norm::ClustInputDataMerged,
    n_clust::Int,
    iterations::Int
    )
    centers,weights,clustids,cost,iter =[],[],[],0,0
    # if only one cluster
    if n_clust ==1
        clustids = ones(Int,size(data_norm.data,2))
        centers_norm = calc_medoids(data_norm.data,clustids)
        centers = undo_z_normalize(centers_norm,data_norm.mean,data_norm.sdv;idx=clustids) # need to provide idx in case that sequence-based normalization is used
        cost = sum(pairwise(SqEuclidean(),centers_norm,data_norm.data)) #same as sum((seq_norm-repmat(mean(seq_norm,2),1,size(seq,2))).^2)
        iter = 1
    # kmeans() in Clustering.jl is implemented for k>=2
    else
        results = kmeans(data_norm.data,n_clust;maxiter=iterations)

        # save clustering results
        clustids = results.assignments
        centers_norm = calc_medoids(data_norm.data,clustids)
        centers = undo_z_normalize(centers_norm,data_norm.mean,data_norm.sdv;idx=clustids)
        cost = calc_SSE(data_norm.data,centers_norm,clustids)
        iter = results.iterations
    end

    weights = calc_weights(clustids,n_clust)

    return centers,weights,clustids,cost,iter

end

"""
function run_clust_kmedoids_medoid(
    data_norm::ClustInputDataMerged,
    n_clust::Int,
    iterations::Int
    )
"""
function run_clust_kmedoids_medoid(
    data_norm::ClustInputDataMerged,
    n_clust::Int,
    iterations::Int
    )

    # TODO: optional in future: pass distance metric as kwargs
    dist = SqEuclidean()
    d_mat=pairwise(dist,data_norm.data)
    results = kmedoids(d_mat,n_clust;tol=1e-6,maxiter=iterations)
    clustids = results.assignments
    centers_norm = data_norm.data[:,results.medoids]
    centers = undo_z_normalize(centers_norm,data_norm.mean,data_norm.sdv;idx=clustids)
    cost = results.totalcost
    iter = results.iterations

    weights = calc_weights(clustids,n_clust)

    return centers,weights,clustids,cost,iter
end

"""
function run_clust_kmedoids_exact_medoid(
    data_norm::ClustInputDataMerged,
    n_clust::Int,
    iterations::Int;
    gurobi_env=0
    )
"""
function run_clust_kmedoids_exact_medoid(
    data_norm::ClustInputDataMerged,
    n_clust::Int,
    iterations::Int;
    gurobi_env=0
    )

    (typeof(gurobi_env)==Int) && @error("Please provide a gurobi_env (Gurobi Environment). See test file for example")

    # TODO: optional in future: pass distance metric as kwargs
    dist = SqEuclidean()
    results = kmedoids_exact(data_norm.data,n_clust,gurobi_env;_dist=dist)#;distance_type_ar[dist])
    clustids = results.assignments
    centers_norm = results.medoids
    centers = undo_z_normalize(centers_norm,data_norm.mean,data_norm.sdv;idx=clustids)
    cost = results.totalcost
    iter = 1

    weights = calc_weights(clustids,n_clust)

    return centers,weights,clustids,cost,iter
end

"""
function run_clust_hierarchical(
    data_norm::ClustInputDataMerged,
    n_clust::Int,
    iterations::Int;
    _dist::SemiMetric = SqEuclidean()
    )

Helper function to run run_clust_hierarchical_centroids and run_clust_hierarchical_medoid
"""
function run_clust_hierarchical(
    data_norm::ClustInputDataMerged,
    n_clust::Int,
    iterations::Int;
    _dist::SemiMetric = SqEuclidean()
    )

    d_mat=pairwise(_dist,data_norm.data)
    r=hclust(d_mat,linkage=:ward_presquared)
    clustids = cutree(r,k=n_clust)
    weights = calc_weights(clustids,n_clust)

    return [],weights,clustids,[],1
end

"""
function run_clust_hierarchical_centroid(
    data_norm::ClustInputDataMerged,
    n_clust::Int,
    iterations::Int;
    _dist::SemiMetric = SqEuclidean()
    )
"""
function run_clust_hierarchical_centroid(
    data_norm::ClustInputDataMerged,
    n_clust::Int,
    iterations::Int;
    _dist::SemiMetric = SqEuclidean()
    )
    ~,weights,clustids,~,iter= run_clust_hierarchical(data_norm,n_clust,iterations;_dist=_dist)
    centers_norm = calc_centroids(data_norm.data,clustids)
    cost = calc_SSE(data_norm.data,centers_norm,clustids)
    centers = undo_z_normalize(centers_norm,data_norm.mean,data_norm.sdv;idx=clustids)

    return centers,weights,clustids,cost,iter
end

"""
function run_clust_hierarchical_medoid(
    data_norm::ClustInputDataMerged,
    n_clust::Int,
    iterations::Int;
    _dist::SemiMetric = SqEuclidean()
    )
"""
function run_clust_hierarchical_medoid(
    data_norm::ClustInputDataMerged,
    n_clust::Int,
    iterations::Int;
    _dist::SemiMetric = SqEuclidean()
    )
    ~,weights,clustids,~,iter= run_clust_hierarchical(data_norm,n_clust,iterations;_dist=_dist)
    centers_norm = calc_medoids(data_norm.data,clustids)
    cost = calc_SSE(data_norm.data,centers_norm,clustids)
    centers = undo_z_normalize(centers_norm,data_norm.mean,data_norm.sdv;idx=clustids)

    return centers,weights,clustids,cost,iter
end<|MERGE_RESOLUTION|>--- conflicted
+++ resolved
@@ -69,19 +69,20 @@
     # find best
  # TODO: write as function
     cost_best,ind_mincost = findmin(cost)  # along dimension 2, only store indice
-<<<<<<< HEAD
 
     # save in merged format as array
     b_merged = ClustInputDataMerged(data_norm_merged.region,n_clust,data_norm_merged.T,centers[ind_mincost],data_norm_merged.data_type,weights[ind_mincost])
     # transfer into ClustInputData format
     best_results = ClustInputData(b_merged)
     best_ids = clustids[ind_mincost]
-    
+
     # save all locally converged solutions and the best into a struct
-    clust_result = ClustResultAll(best_results,best_ids,cost_best,n_clust,centers,data_norm_merged.data_type,weights,clustids,cost,iter)
-    # save in save file
-    #TODO
-
+    if get_all_clust_results
+      clust_result = ClustResultAll(best_results,best_ids,cost_best,n_clust,data_norm_merged.data_type,centers,weights,clustids,cost,iter)
+    else
+      clust_result =  ClustResultBest(best_results,best_ids,cost_best,n_clust,data_norm_merged.data_type)
+    end
+    #TODO save in save file
     return clust_result
 end
 
@@ -118,64 +119,6 @@
       save::String="",
       kwargs...
     )
-    results_ar = Array{ClustResultAll,1}(undef,length(n_clust_ar)) 
-    for i=1:length(n_clust_ar)
-      results_ar[i] = run_clust(data;norm_op=norm_op,norm_scope=norm_scope,method=method,representation=representation,n_init=n_init,n_clust=n_clust_ar[i],iterations=iterations,save=save,kwargs...) 
-    end
-    return results_ar
-end
-
-=======
-
-    # save in merged format as array
-    b_merged = ClustInputDataMerged(data_norm_merged.region,n_clust,data_norm_merged.T,centers[ind_mincost],data_norm_merged.data_type,weights[ind_mincost])
-    # transfer into ClustInputData format
-    best_results = ClustInputData(b_merged)
-    best_ids = clustids[ind_mincost]
-
-    # save all locally converged solutions and the best into a struct
-    if get_all_clust_results
-      clust_result = ClustResultAll(best_results,best_ids,cost_best,n_clust,data_norm_merged.data_type,centers,weights,clustids,cost,iter)
-    else
-      clust_result =  ClustResultBest(best_results,best_ids,cost_best,n_clust,data_norm_merged.data_type)
-    end
-    #TODO save in save file
-    return clust_result
-end
-
-"""
-function run_clust(
-      data::ClustInputData,
-      n_clust_ar::Array{Int,1};
-      norm_op::String="zscore",
-      norm_scope::String="full",
-      method::String="kmeans",
-      representation::String="centroid",
-      n_init::Int=100,
-      iterations::Int=300,
-      save::String="",
-      kwargs...
-    )
-
-This function is a wrapper function around run_clust(). It runs multiple number of clusters k and returns an array of results.
-
-norm_op: "zscore", "01"(not implemented yet)
-norm_scope: "full","sequence","hourly"
-method: "kmeans","kmedoids","kmedoids_exact","hierarchical"
-representation: "centroid","medoid"
-"""
-function run_clust(
-      data::ClustInputData,
-      n_clust_ar::Array{Int,1};
-      norm_op::String="zscore",
-      norm_scope::String="full",
-      method::String="kmeans",
-      representation::String="centroid",
-      n_init::Int=100,
-      iterations::Int=300,
-      save::String="",
-      kwargs...
-    )
     results_ar = Array{ClustResult,1}(undef,length(n_clust_ar))
     for i=1:length(n_clust_ar)
       results_ar[i] = run_clust(data;norm_op=norm_op,norm_scope=norm_scope,method=method,representation=representation,n_init=n_init,n_clust=n_clust_ar[i],iterations=iterations,save=save,kwargs...)
@@ -183,7 +126,6 @@
     return results_ar
 end
 
->>>>>>> 18130436
 # supported keyword arguments
 sup_kw_args =Dict{String,Array{String}}()
 sup_kw_args["region"]=["GER","CA"]
