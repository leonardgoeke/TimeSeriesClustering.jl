# optimization problems
"""
function setup_cep_opt_sets(ts_data::ClustData,opt_data::CEPData)
 fetching sets from the time series (ts_data) and capacity expansion model data (opt_data) and returning Dictionary with Sets as Symbols
"""
function setup_opt_cep_set(ts_data::ClustData,
                            opt_data::OptDataCEP,
                            opt_config::Dict{String,Any};
                            k_ids::Array{Int64}=Array{Int64,1}())
  set=Dict{String,Array}()
  set["nodes"]=unique(opt_data.nodes[:nodes])
  #Seperate sets for fossil and renewable technology
  set["tech"]=Array{String,1}()
  for categ in unique(opt_data.techs[:categ])
    if opt_config[categ]
      set["tech_"*categ]=opt_data.techs[opt_data.techs[:categ].==categ,:tech]
      set["tech"]=[set["tech"];set["tech_"*categ]]
    end
  end
  set["impact"]=String.(names(opt_data.cap_costs))[4:end]
  set["account"]=["cap_fix","var"]
  if opt_config["storage_e"] && opt_config["storage_p"]
    set["dir_storage"]=["charge","discharge"]
  end
  if opt_config["transmission"]
    set["lines"]=opt_data.lines[:lines]
    set["dir_transmission"]=["uniform","opposite"]
  end
  if opt_config["existing_infrastructure"]
    set["infrastruct"]=["new","ex"]
  else
    set["infrastruct"]=["new"]
  end
  #QUESTION How to integrate different secotors?
  set["sector"]=unique(opt_data.techs[:sector])
  #Different set: set["sector"]=unique(opt_data.techs[:sector]) .. CAP[node,tech,sector]
  #Or specific variables for each sector ELCAP, HEATCAP
  set["time_K"]=1:ts_data.K
  set["time_T"]=1:ts_data.T
  set["time_T_e"]=0:ts_data.T
  if opt_config["interstorage"]
    set["time_I_e"]=0:length(k_ids)
    set["time_I"]=1:length(k_ids)
  end
  return set
end


"""
function setup_cep_opt_basic(ts_data::ClustData,opt_data::CEPData)
  setting up the basic core elements for a CEP-model
"""
function setup_opt_cep_basic(ts_data::ClustData,
                            opt_data::OptDataCEP,
                            opt_config::Dict{String,Any},
                            solver::Any;
                            kwargs...)
   ## MODEL CEP ##
   # Initialize model
   model=Model(solver=solver)
   # Initialize info
   info=[opt_config["descriptor"]]
   # Setup set
   set=setup_opt_cep_set(ts_data, opt_data, opt_config; kwargs...)
   # Setup Model CEP
   return OptModelCEP(model,info,set)
 end


"""
function setup_opt_cep_basic_variables!(cep::OptModelCEP, ts_data::ClustData, opt_data::OptDataCEP) set::Dict)
  Adding basic variables COST, CAP and GEN based on set
"""
function setup_opt_cep_basic_variables!(cep::OptModelCEP,
                                  ts_data::ClustData,
                                  opt_data::OptDataCEP)
  ## DATA ##
  set=cep.set

  ## VARIABLES ##
  # Cost
  push!(cep.info,"Variable COST[account, impact, tech] in $(set["impact"].*" "...)")
  @variable(cep.model, COST[account=set["account"],impact=set["impact"],tech=set["tech"]])
  # Capacity
  push!(cep.info,"Variable CAP[tech, infrastruct, nodes] ≥ 0 in MW]")
  @variable(cep.model, CAP[tech=set["tech"],infrastruct=set["infrastruct"] ,node=set["nodes"]]>=0)
  # Generation #
  push!(cep.info,"Variable GEN[sector, tech, t, k, node] in MW")
  @variable(cep.model, GEN[sector=set["sector"], tech=set["tech"], t=set["time_T"], k=set["time_K"], node=set["nodes"]])
  return cep
end

"""
function setup_opt_cep_slack!(cep::OptModelCEP, ts_data::ClustData, opt_data::OptDataCEP) set::Dict)
  Adding variable SLACK based on set
"""
function setup_opt_cep_slack!(cep::OptModelCEP,
                                  ts_data::ClustData,
                                  opt_data::OptDataCEP)
  ## DATA ##
  set=cep.set

  ## SLACK ##
  # Slack variable #
  push!(cep.info,"Variable SLACK[sector, t, k, node] ≥ 0 in MWh")
  @variable(cep.model, SLACK[sector=set["sector"], t=set["time_T"], k=set["time_K"], node=set["nodes"]] >=0)
  return cep
end


"""
function setup_opt_cep_fix_design_variables!(cep::OptModelCEP, ts_data::ClustData, opt_data::OptDataCEP) set::Dict)
  Fixing variables CAP based on first stage vars
"""
function setup_opt_cep_fix_design_variables!(cep::OptModelCEP,
                                  ts_data::ClustData,
                                  opt_data::OptDataCEP;
                                  fixed_design_variables::Dict{String,OptVariable}=Dict{String,OptVariable}())
  ## DATA ##
  set=cep.set
  cap=fixed_design_variables["CAP"]

  ## VARIABLES ##
  # Capacity
  push!(cep.info,"Variable CAP[tech, infrastruct, nodes] = CAP_{first_stage}[tech, infrastruct, nodes]]")
  push!(cep.info,"CAP[tech, 'ex', node] = existing infrastructure ∀ node, tech")
  @constraint(cep.model, [node=set["nodes"], tech=set["tech"]], cep.model[:CAP][tech,"new",node]==get_cep_variable_value(cap,[tech, "new", node]))
  return cep
end


"""
function setup_opt_cep_generation_el!(cep::OptModelCEP, ts_data::ClustData, opt_data::OptDataCEP)
  add variable and fixed Costs and limit generation to installed capacity (and limiting time_series, if dependency in techs defined) for fossil and renewable power plants
"""
function setup_opt_cep_generation_el!(cep::OptModelCEP,
                            ts_data::ClustData,
                            opt_data::OptDataCEP)
    #QUESTION Will we always have dispatch an no dispatch? Otherwise problem with two sets!
    ## DATA ##
    set=cep.set
    #nodes: nodes x region, infrastruct, capacity_of_different_tech...
    nodes=opt_data.nodes
    #cap_costs   tech x region, year, impact[USD, CO2]...
    cap_costs=opt_data.cap_costs
    #var_costs   tech x region, year, impact[USD, CO2]...
    var_costs=opt_data.var_costs
    #fix_costs   tech x region, year, impact[USD, CO2]...
    fix_costs=opt_data.fix_costs
    #techs       tech x [categ,sector,lifetime,effic,fuel,annuityfactor]
    techs=opt_data.techs
    #ts          Dict( tech-node ): t x k
    ts=ts_data.data
    #ts_weights  Dict( tech-node ): k
    ts_weights=ts_data.weights

    ## GENERATION ELECTRICITY ##
    # Calculate Variable Costs
    push!(cep.info,"COST['var',impact,tech] = Δt ⋅ Σ_{t,k,node}GEN['el',t,k,node]⋅ ts_weights[k] ⋅ var_costs[tech,impact] ∀ impact, tech_generation")
    @constraint(cep.model, [impact=set["impact"], tech=set["tech_generation"]], cep.model[:COST]["var",impact,tech]==sum(cep.model[:GEN]["el",tech,t,k,node]*ts_weights[k]*find_cost_in_df(var_costs,nodes,tech,node,impact) for node=set["nodes"], t=set["time_T"], k=set["time_K"]))
    # Calculate Fixed Costs
    push!(cep.info,"COST['cap_fix',impact,tech] = Σ_{node}CAP[tech,'new',node] ⋅ cap_costs[tech,impact] ∀ impact, tech_generation")
    @constraint(cep.model, [impact=set["impact"], tech=set["tech_generation"]], cep.model[:COST]["cap_fix",impact,tech]==sum(cep.model[:CAP][tech,"new",node] *(find_cost_in_df(cap_costs,nodes,tech,node,impact)+find_cost_in_df(fix_costs,nodes,tech,node,impact)) for node=set["nodes"]))

    # Limit the generation of dispathables to the infrastructing capacity of dispachable power plants
    push!(cep.info,"0 ≤ GEN['el',tech, t, k, node] ≤ Σ_{infrastruct} CAP[tech,infrastruct,node] ∀ node, tech_generation{dispatchable}, t, k")
    # Limit the generation of dispathables to the infrastructing capacity of non-dispachable power plants
    push!(cep.info,"0 ≤ GEN['el',tech, t, k, node] ≤ Σ_{infrastruct}CAP[tech,infrastruct,node]*ts[tech-node,t,k] ∀ node, tech_generation{non_dispatchable}, t, k")
    for tech in set["tech_generation"]
      # Limit the generation of dispathables to the infrastructing capacity of dispachable power plants
      if find_val_in_df(techs,:tech,tech,:time_series)=="none"
        @constraint(cep.model, [node=set["nodes"], t=set["time_T"], k=set["time_K"]], 0 <=cep.model[:GEN]["el",tech, t, k, node])
        @constraint(cep.model, [node=set["nodes"], t=set["time_T"], k=set["time_K"]],     cep.model[:GEN]["el",tech, t, k, node] <=sum(cep.model[:CAP][tech,infrastruct,node] for infrastruct=set["infrastruct"]))
      else
        # Limit the generation of dispathables to the infrastructing capacity of non-dispachable power plants
        @constraint(cep.model, [node=set["nodes"], t=set["time_T"], k=set["time_K"]], 0 <=cep.model[:GEN]["el",tech, t, k, node])
        @constraint(cep.model, [node=set["nodes"], t=set["time_T"], k=set["time_K"]],     cep.model[:GEN]["el",tech,t,k,node] <= sum(cep.model[:CAP][tech,infrastruct,node] for infrastruct=set["infrastruct"])*ts[find_val_in_df(techs,:tech,tech,:time_series)*"-"*node][t,k])
      end
    end

    return cep
end

"""
function setup_opt_cep_storage!(cep::OptModelCEP, ts_data::ClustData, opt_data::OptDataCEP)
  add variables INTRASTORGEN and INTRASTOR, variable and fixed Costs, limit generation to installed power-capacity, connect intra-storage levels (within period) with generation
  basis for either intrastorage or interstorage
"""
function setup_opt_cep_storage!(cep::OptModelCEP,
                            ts_data::ClustData,
                            opt_data::OptDataCEP)
    ## DATA ##
    set=cep.set
    #nodes: nodes x region, infrastruct, capacity_of_different_tech...
    nodes=opt_data.nodes
    #cap_costs   tech x region, year, impact[USD, CO2]...
    cap_costs=opt_data.cap_costs
    #var_costs   tech x region, year, impact[USD, CO2]...
    var_costs=opt_data.var_costs
    #fix_costs   tech x region, year, impact[USD, CO2]...
    fix_costs=opt_data.fix_costs
    #techs       tech x [categ,sector,lifetime,effic,fuel,annuityfactor]
    techs=opt_data.techs
    #ts_weights  Dict( tech-node ): k
    ts_weights=ts_data.weights
    #important if segements have differing lengths
    ts_delta=1
    ## VARIABLE ##existing_infrastructure
    # Storage has additional element 0 for storage at hour 0 of day
    push!(cep.info,"Variable INTRASTOR[sector, tech, t, k, node] ≥ 0 in MW")
    @variable(cep.model, INTRASTOR[sector=set["sector"], tech=set["tech_storage_e"], t=set["time_T_e"], k=set["time_K"], node=set["nodes"]] >=0)
    # Storage generation is necessary for the efficiency
    push!(cep.info,"Variable INTRASTORGEN[sector, dir, tech, t, k, node] ≥ 0 in MWh")
    @variable(cep.model, INTRASTORGEN[sector=set["sector"], dir=set["dir_storage"], tech=set["tech_storage_p"], t=set["time_T"], k=set["time_K"], node=set["nodes"]] >=0)
    ## STORAGE ##
    # Calculate Variable Costs
    push!(cep.info,"COST['var',impact,tech] = 0 ∀ impact, tech_storage")
    @constraint(cep.model, [impact=set["impact"], tech=[set["tech_storage_p"];set["tech_storage_e"]]], cep.model[:COST]["var",impact,tech]==0)
    # Fix Costs storage
    push!(cep.info,"COST['fix',impact,tech] = Σ_{node}CAP[tech,'new',node] ⋅ cap_costs[tech,impact] ∀ impact, tech_storage")
    @constraint(cep.model, [tech=[set["tech_storage_p"];set["tech_storage_e"]], impact=set["impact"]], cep.model[:COST]["cap_fix",impact,tech]==sum(cep.model[:CAP][tech,"new",node]*(find_cost_in_df(cap_costs,nodes,tech,node,impact)+find_cost_in_df(fix_costs,nodes,tech,node,impact)) for node=set["nodes"]))
    # Limit the Generation of the theoretical power part of the battery to its installed power
    push!(cep.info,"INTRASTORGEN['el',dir,tech, t, k, node] ≤ Σ_{infrastruct} CAP[tech,infrastruct,node] ∀ node, dir_storage, tech_storage_p, t, k")
    @constraint(cep.model, [node=set["nodes"], dir=set["dir_storage"], tech=set["tech_storage_p"], t=set["time_T"], k=set["time_K"]], cep.model[:INTRASTORGEN]["el",dir,tech,t,k,node]<=sum(cep.model[:CAP][tech,infrastruct,node] for infrastruct=set["infrastruct"]))
    # Fix the Generation of the theoretical energy part of the battery to 0
    push!(cep.info,"GEN['el',tech, t, k, node] =0 ∀ node, tech_storage_e, t, k")
    @constraint(cep.model, [node=set["nodes"], tech=set["tech_storage_e"], t=set["time_T"], k=set["time_K"]], cep.model[:GEN]["el",tech,t,k,node]==0)
    # Connect the previous storage level and the integral of the flows with the new storage level
    push!(cep.info,"INTRASTOR['el',tech, t, k, node] = INTRASTOR['el',tech, t-1, k, node] + Δt ⋅ (STORGEN['el','charge',tech, t, k, node] ⋅ η[tech] - STORGEN['el','discharge',tech, t, k, node] / η[tech])∀ node, tech_storage_e, t, k")
<<<<<<< HEAD
    @constraint(cep.model, [node=set["nodes"], tech=set["tech_storage_e"], t in set["time_T"], k=set["time_K"]], cep.model[:INTRASTOR]["el",tech,t,k,node]==cep.model[:INTRASTOR]["el",tech,t-1,k,node] - cep.model[:INTRASTORGEN]["el","discharge",split(tech,"_")[1]*"_p",t,k,node] / find_val_in_df(techs,:tech,tech,"eff_out") + cep.model[:INTRASTORGEN]["el","charge",split(tech,"_")[1]*"_p",t,k,node] * find_val_in_df(techs,:tech,tech,"eff_in"))

=======
    @constraint(cep.model, [node=set["nodes"], tech=set["tech_storage_e"], t in set["time_T"], k=set["time_K"]], cep.model[:INTRASTOR]["el",tech,t,k,node]==cep.model[:INTRASTOR]["el",tech,t-1,k,node] - cep.model[:INTRASTORGEN]["el","discharge",split(tech,"_")[1]*"_p",t,k,node] / findvalindf(techs,:tech,tech,"eff_out") + cep.model[:INTRASTORGEN]["el","charge",split(tech,"_")[1]*"_p",t,k,node] * findvalindf(techs,:tech,tech,"eff_in"))
    # Sum the INTRASTORGEN up to calculate the actual GEN of the technology
>>>>>>> 47471a94
    push!(cep.info,"GEN['el',tech, t, k, node] = INTRASTORGEN['el','discharge',tech, t, k, node] - INTRASTORGEN['el','charge',tech, t, k, node] ∀ node, tech_storage_e, t, k")
    @constraint(cep.model, [node=set["nodes"], tech=set["tech_storage_p"], t in set["time_T"], k=set["time_K"]], cep.model[:GEN]["el",tech,t,k,node]==cep.model[:INTRASTORGEN]["el","discharge",tech,t,k,node]-cep.model[:INTRASTORGEN]["el","charge",tech,t,k,node])
    return cep
end

"""
function setup_opt_cep_intrastorage!(cep::OptModelCEP, ts_data::ClustData, opt_data::OptDataCEP)
  Looping constraint for each period (same start and end level for all periods) and limit storage to installed energy-capacity
"""
function setup_opt_cep_intrastorage!(cep::OptModelCEP,
                            ts_data::ClustData,
                            opt_data::OptDataCEP)
    ## DATA ##
    set=cep.set
    #techs       tech x [categ,sector,lifetime,effic,fuel,annuityfactor]
    techs=opt_data.techs
    ## INTRASTORAGE ##
    # Limit the storage of the theoretical energy part of the battery to its installed power
    push!(cep.info,"INTRASTOR['el',tech, t, k, node] ≤ Σ_{infrastruct} CAP[tech,infrastruct,node] ∀ node, tech_storage, t, k")
    @constraint(cep.model, [node=set["nodes"], tech=set["tech_storage_e"], t=set["time_T"], k=set["time_K"]], cep.model[:INTRASTOR]["el",tech,t,k,node]<=sum(cep.model[:CAP][tech,infrastruct,node] for infrastruct=set["infrastruct"]))
    # Set storage level at beginning and end of day equal
    push!(cep.info,"INTRASTOR['el',tech, '0', k, node] = INTRASTOR['el',tech, 't[end]', k, node] ∀ node, tech_storage_e, k")
    @constraint(cep.model, [node=set["nodes"], tech=set["tech_storage_e"], k=set["time_K"]], cep.model[:INTRASTOR]["el",tech,0,k,node]== cep.model[:INTRASTOR]["el",tech,set["time_T_e"][end],k,node])
    # Set the storage level at the beginning of each representative day to the same
    push!(cep.info,"INTRASTOR['el',tech, '0', k, node] = INTRASTOR['el',tech, '0', k, node] ∀ node, tech_storage_e, k")
    @constraint(cep.model, [node=set["nodes"], tech=set["tech_storage_e"], k=set["time_K"]], cep.model[:INTRASTOR]["el",tech,0,k,node]== cep.model[:INTRASTOR]["el",tech,0,1,node])
    return cep
end

"""
function setup_opt_cep_interstorage!(cep::OptModelCEP, ts_data::ClustData, opt_data::OptDataCEP)
  add variable INTERSTOR, calculate inter-storage-level and limit total storage to installed energy-capacity
"""
function setup_opt_cep_interstorage!(cep::OptModelCEP,
                            ts_data::ClustData,
                            opt_data::OptDataCEP,
                            k_ids::Array{Int64})
    ## DATA ##
    set=cep.set
    #techs       tech x [categ,sector,lifetime,effic,fuel,annuityfactor]
    techs=opt_data.techs

    ## VARIABLE ##
    # Storage
    push!(cep.info,"Variable INTERSTOR[sector, tech, i, node] ≥ 0 in MWh")
    @variable(cep.model, INTERSTOR[sector=set["sector"], tech=set["tech_storage_e"], i=set["time_I_e"], node=set["nodes"]]>=0)


    ## INTERSTORAGE ##
    # Set storage level at the beginning of the year equal to the end of the year
    push!(cep.info,"INTERSTOR['el',tech, '0', node] = INTERSTOR['el',tech, 'end', node] ∀ node, tech_storage, t, k")
    @constraint(cep.model, [node=set["nodes"], tech=set["tech_storage_e"]], cep.model[:INTERSTOR]["el",tech,0,node]== cep.model[:INTERSTOR]["el",tech,set["time_I_e"][end],node])
    # Connect the previous interday-storage level and the daily difference of the corresponding intraday-storage with the new interday-storage level
    push!(cep.info,"INTERSTOR['el',tech, i+1, node] = INTERSTOR['el',tech, i, node] + INTRASTOR['el',tech, 'k[i]', 't[end]', node] - INTRASTOR['el',tech, 'k[i]', 't[1]', node] - GEN['el', tech, 't[end]', 'k[i]', node] ⋅ η[tech] ∀ node, tech_storage_e, i")
    # Limit the total storage (inter and intraday) to be greater than zero and less than total storage cap
    push!(cep.info,"0 ≤ INTERSTOR['el',tech, i, node] + INTRASTOR['el',tech, t, k[i], node] ≤ Σ_{infrastruct} INTERSTOR[tech,infrastruct,node] ∀ node, tech_storage_e, i, t")
    for i in set["time_I"]
        @constraint(cep.model, [node=set["nodes"], tech=set["tech_storage_e"]], cep.model[:INTERSTOR]["el",tech,i,node] == cep.model[:INTERSTOR]["el",tech,i-1,node] + cep.model[:INTRASTOR]["el",tech,set["time_T"][end],k_ids[i],node] - cep.model[:INTRASTOR]["el",tech,1,k_ids[i],node])
        @constraint(cep.model, [node=set["nodes"], tech=set["tech_storage_e"], t=set["time_T"]], 0 <= cep.model[:INTERSTOR]["el",tech,i,node]+cep.model[:INTRASTOR]["el",tech,t,k_ids[i],node])
        @constraint(cep.model, [node=set["nodes"], tech=set["tech_storage_e"], t=set["time_T"]], cep.model[:INTERSTOR]["el",tech,i,node]+cep.model[:INTRASTOR]["el",tech,t,k_ids[i],node] <= sum(cep.model[:CAP][tech,infrastruct,node] for infrastruct=set["infrastruct"]))
    end
    return cep
end

"""
function setup_opt_cep_intrastorage!(cep::OptModelCEP, ts_data::ClustData, opt_data::OptDataCEP)
  Looping constraint for each period
"""
function setup_opt_cep_transmission!(cep::OptModelCEP,
                            ts_data::ClustData,
                            opt_data::OptDataCEP)
    ## DATA ##
    set=cep.set
    #nodes: nodes x region, infrastruct, capacity_of_different_tech...
    nodes=opt_data.nodes
    #cap_costs   tech x region, year, impact[USD, CO2]...
    cap_costs=opt_data.cap_costs
    #var_costs   tech x region, year, impact[USD, CO2]...
    var_costs=opt_data.var_costs
    #fix_costs   tech x region, year, impact[USD, CO2]...
    fix_costs=opt_data.fix_costs
    #techs       tech x [categ,sector,lifetime,effic,fuel,annuityfactor]
    techs=opt_data.techs
    #lines       lines x [node_start,node_end,reactance,resistance,power,voltage,circuits,length]
    lines=opt_data.lines
    #ts_weights  Dict( tech-node ): k
    ts_weights=ts_data.weights

    ## VARIABLE ##
    # Add varibale FLOW
    push!(cep.info,"Variable FLOW[sector, dir, tech, t, k, line] ≥ 0 in MW")
    @variable(cep.model, FLOW[sector=set["sector"], dir=set["dir_transmission"], tech=set["tech_transmission"], t=set["time_T"], k=set["time_K"], node=set["lines"]] >= 0)
    # Add variable TRANS
    push!(cep.info,"Variable TRANS[tech,  infrastruct, lines] ≥ 0 in MW")
    @variable(cep.model, TRANS[tech=set["tech_transmission"], infrastruct=set["infrastruct"], line=set["lines"]] >= 0)


    ## TRANSMISSION ##
    # Calculate Variable Costs
    push!(cep.info,"COST['var',impact,tech] = 0 ∀ impact, tech_transmission")
    @constraint(cep.model, [impact=set["impact"], tech=set["tech_transmission"]], cep.model[:COST]["var",impact,tech] == 0)
    # Calculate Fixed Costs
    push!(cep.info,"COST['fix',impact,tech] = Σ_{node}(TRANS[tech,'new',line] ⋅ length[line]) ⋅ cap_costs[tech,impact] ∀ impact, tech_transmission")
    @constraint(cep.model, [impact=set["impact"], tech=set["tech_transmission"]], cep.model[:COST]["cap_fix",impact,tech] == sum(cep.model[:TRANS][tech,"new",line]*find_val_in_df(lines,:lines,line,:length) *(find_cost_in_df(cap_costs,nodes,tech,find_val_in_df(lines,:lines,line,:node_start),impact)+find_cost_in_df(fix_costs,nodes,tech,find_val_in_df(lines,:lines,line,:node_start),impact)) for line=set["lines"]))
    # Transmission has no capacity so fix to zero
    push!(cep.info,"CAP[tech, infrastruct, node] = 0 ∀ node, tech_transmission")
    @constraint(cep.model, [node=set["nodes"], infrastruct=set["infrastruct"], tech=set["tech_transmission"]], cep.model[:CAP][tech,infrastruct,node] == 0)
    # Limit the flow per line to the existing infrastructure
    push!(cep.info,"| FLOW['el', dir, tech, t, k, line] | ≤ Σ_{infrastruct}TRANS[tech,infrastruct,line] ∀ line, tech_transmission, t, k")
    @constraint(cep.model, [line=set["lines"], dir=set["dir_transmission"], tech=set["tech_transmission"], t=set["time_T"], k=set["time_K"]], cep.model[:FLOW]["el",dir, tech, t, k, line] <= sum(cep.model[:TRANS][tech,infrastruct,line] for infrastruct=set["infrastruct"]))
    # Calculate the sum of the flows for each node
    push!(cep.info,"GEN['el',tech, t, k, node] = Σ_{line_pos_float_to_node} FLOW['el',tech, t, k, line] ⋅ (1-η[tech]⋅length[line]) - Σ_{line_pos} FLOW['el',tech, t, k, line] ∀ tech_transmission, t, k")
    for node in set["nodes"]
      @constraint(cep.model, [tech=set["tech_transmission"], t=set["time_T"], k=set["time_K"]], cep.model[:GEN]["el",tech, t, k, node] == sum(cep.model[:FLOW]["el","uniform",tech, t, k, line_end]*find_line_eff_in_df(lines,techs,line_end,tech,:eff_out) - cep.model[:FLOW]["el","opposite",tech, t, k, line_end]/find_line_eff_in_df(lines,techs,line_end,tech,:eff_in) for line_end=map_set_in_df(lines,:node_end,node,:lines)) + sum(cep.model[:FLOW]["el","opposite",tech, t, k, line_start]*find_line_eff_in_df(lines,techs,line_start,tech,:eff_out) - cep.model[:FLOW]["el","uniform",tech, t, k, line_start]/find_line_eff_in_df(lines,techs,line_start,tech,:eff_in) for line_start=map_set_in_df(lines,:node_start,node,:lines)))
    end
    return cep
end


"""
function setup_opt_cep_demand!(cep::OptModelCEP, ts_data::ClustData, opt_data::OptDataCEP)
  Add demand which shall be matched by the generation (GEN)
"""
function setup_opt_cep_demand!(cep::OptModelCEP,
                            ts_data::ClustData,
                            opt_data::OptDataCEP;
                            slack_cost::Number=Inf)
  ## DATA ##
  set=cep.set
  #ts          Dict( tech-node ): t x k
  ts=ts_data.data
  # Δt for the future
  ts_delta=1

  ## DEMAND ##
  if "tech_transmission" in keys(set) && slack_cost!=Inf
    # Force the demand and slack to match the generation either with transmission
    push!(cep.info,"Σ_{tech}GEN['el',tech,t,k,node] = ts[el_demand-node,t,k]-SLACK['el',t,k,node]/Δt ∀ node,t,k")
    @constraint(cep.model, [node=set["nodes"], t=set["time_T"], k=set["time_K"]], sum(cep.model[:GEN]["el",tech,t,k,node] for tech=set["tech"]) == ts["el_demand-"*node][t,k]-cep.model[:SLACK]["el",t,k,node]/ts_delta)
  elseif !("tech_transmission" in keys(set)) && slack_cost!=Inf
    # or on copperplate
    push!(cep.info,"Σ_{tech,node}GEN['el',tech,t,k,node]= Σ_{node}ts[el_demand-node,t,k]-SLACK['el',t,k,node]/Δt ∀ t,k")
    @constraint(cep.model, [t=set["time_T"], k=set["time_K"]], sum(cep.model[:GEN]["el",tech,t,k,node] for node=set["nodes"], tech=set["tech"]) == sum(ts["el_demand-"*node][t,k]-cep.model[:SLACK]["el",t,k,node] for node=set["nodes"]))
  elseif "tech_transmission" in keys(set) && slack_cost==Inf
    # Force the demand without slack to match the generation either with transmission
    for node in set["nodes"]
      push!(cep.info,"Σ_{tech}GEN['el',tech,t,k,node] = ts[el_demand-node,t,k] ∀ node,t,k")
      @constraint(cep.model, [t=set["time_T"], k=set["time_K"]], sum(cep.model[:GEN]["el",tech,t,k,node] for tech=set["tech"]) == ts["el_demand-"*node][t,k])
    end
  else
    # or on copperplate
    push!(cep.info,"Σ_{tech,node}GEN['el',tech,t,k,node]= Σ_{node}ts[el_demand-node,t,k]∀ t,k")
    @constraint(cep.model, [t=set["time_T"], k=set["time_K"]], sum(cep.model[:GEN]["el",tech,t,k,node] for node=set["nodes"], tech=set["tech"]) == sum(ts["el_demand-"*node][t,k] for node=set["nodes"]))
  end
  return cep
end

"""
function setup_opt_cep_co2_limit!(cep::OptModelCEP, ts_data::ClustData, opt_data::OptDataCEP; co2_limit::Number=Inf)
  Add co2 emission constraint
"""
function setup_opt_cep_co2_limit!(cep::OptModelCEP,
                            ts_data::ClustData,
                            opt_data::OptDataCEP;
                            co2_limit::Number=Inf)
  ## DATA ##
  set=cep.set
  #ts          Dict( tech-node ): t x k
  ts=ts_data.data

  ## EMISSIONS ##
  # Limit the Emissions with co2_limit if it exists
  push!(cep.info,"ΣCOST_{account,tech}[account,'$(set["impact"][1])',tech] ≤ co2_limit*Σ_{node,t,k}ts[el_demand-node,t,k]")
  @constraint(cep.model, sum(cep.model[:COST][account,"CO2",tech] for account=set["account"], tech=set["tech"])<= co2_limit*sum(sum(ts["el_demand-"*node]) for node=set["nodes"]))
  return cep
end

"""
function setup_opt_cep_existing_infrastructure!(cep::OptModelCEP, ts_data::ClustData, opt_data::OptDataCEP)
  fixing existing infrastructure to CAP[tech, 'ex', node]
"""
function setup_opt_cep_existing_infrastructure!(cep::OptModelCEP,
                            ts_data::ClustData,
                            opt_data::OptDataCEP)
  ## DATA ##
  set=cep.set
  #nodes: nodes x region, infrastruct, capacity_of_different_tech...
  nodes=opt_data.nodes

  ## ASSIGN VALUES ##
  # Assign the existing capacity from the nodes table
  push!(cep.info,"CAP[tech, 'ex', node] = existing infrastructure ∀ node, tech")
  @constraint(cep.model, [node=set["nodes"], tech=set["tech"]], cep.model[:CAP][tech,"ex",node]==find_val_in_df(nodes,:infrastruct,"ex",:nodes,node,tech))
  if "transmission" in keys(set)
    push!(cep.info,"TRANS[tech, 'ex', line] = existing infrastructure ∀ tech, node")
    @constraint(cep.model, [line=set["lines"], tech=set["tech_transmission"]], cep.model[:TRANS][tech,"ex",node]==find_val_in_df(lines,:line,line,:power))
  end
  return cep
end

"""
function setup_opt_cep_limit_infrastructure!(cep::OptModelCEP, ts_data::ClustData, opt_data::OptDataCEP)
  limit infrastructure setup of CAP[tech, sum(infrastuct), node]
  NOTE just for CAP not for TRANS implemented
"""
function setup_opt_cep_limit_infrastructure!(cep::OptModelCEP,
                            ts_data::ClustData,
                            opt_data::OptDataCEP)
  ## DATA ##
  set=cep.set
  #nodes: nodes x region, infrastruct, capacity_of_different_tech...
  nodes=opt_data.nodes

  ## ASSIGN VALUES ##
  # Limit the capacity for each tech at each node with the limit provided in nodes table in column infrastruct
  push!(cep.info,"∑_{infrastuct} CAP[tech, , node] <= limit infrastructure ∀ node, tech")
  @constraint(cep.model, [node=set["nodes"], tech=set["tech"]], sum(cep.model[:CAP][tech,infrastruct,node] for infrastruct=set["infrastruct"]) <= find_val_in_df(nodes,:nodes,node,:infrastruct,"lim",tech))
  return cep
end

"""
function setup_opt_cep_objective!(cep::OptModelCEP, ts_data::ClustData, opt_data::OptDataCEP)
    Calculate total system costs and set as objective
"""
function setup_opt_cep_objective!(cep::OptModelCEP,
                            ts_data::ClustData,
                            opt_data::OptDataCEP;
                            slack_cost::Number=Inf)
  ## DATA ##
  set=cep.set

  ## OBJECTIVE ##
  # Minimize the total €-Costs s.t. the Constraints introduced above
  if slack_cost==Inf
    push!(cep.info,"min Σ_{account,tech}COST[account,'$(set["impact"][1])',tech] st. above")
    @objective(cep.model, Min,  sum(cep.model[:COST][account,set["impact"][1],tech] for account=set["account"], tech=set["tech"]))
  else
    push!(cep.info,"min Σ_{account,tech}COST[account,'$(set["impact"][1])',tech] + ΣSLACK ⋅ $slack_cost st. above")
    @objective(cep.model, Min,  sum(cep.model[:COST][account,set["impact"][1],tech] for account=set["account"], tech=set["tech"]) + sum(cep.model[:SLACK]["el",t,k,node] for t=set["time_T"], k=set["time_K"], node=set["nodes"])*slack_cost)
  end
  return cep
end

"""
function solve_opt_cep(cep::OptModelCEP, ts_data::ClustData, opt_data::OptDataCEP)
solving the cep model and writing it's results and co2_limit into an OptResult-Struct
"""
function solve_opt_cep(cep::OptModelCEP,
                            ts_data::ClustData,
                            opt_data::OptDataCEP,
                            opt_config::Dict{String,Any})
  status=solve(cep.model)
  objective=getobjectivevalue(cep.model)
  variables=Dict{String,OptVariable}()
<<<<<<< HEAD
=======
  # cv - Cost variable, dv - design variable, which is used to fix variables in a dispatch model, ov - operational variable
>>>>>>> 47471a94
  variables["COST"]=OptVariable(getvalue(cep.model[:COST]),"cv")
  variables["CAP"]=OptVariable(getvalue(cep.model[:CAP]),"dv")
  variables["GEN"]=OptVariable(getvalue(cep.model[:GEN]),"ov")
  if opt_config["slack_cost"]!=Inf
    variables["SLACK"]=OptVariable(getvalue(cep.model[:SLACK]),"sv")
    slack=sum(variables["SLACK"].data)
  else
    slack=0
  end
  if opt_config["storage_p"] && opt_config["storage_e"]
    variables["INTRASTOR"]=OptVariable(getvalue(cep.model[:INTRASTOR]),"ov")
    if opt_config["interstorage"]
      variables["INTERSTOR"]=OptVariable(getvalue(cep.model[:INTERSTOR]),"ov")
    end
  end
  if opt_config["transmission"]
    variables["TRANS"]=OptVariable(getvalue(cep.model[:TRANS]),"dv")
    variables["FLOW"]=OptVariable(getvalue(cep.model[:FLOW]),"ov")
  end
  currency=variables["COST"].axes[2][1]
  if slack==0
    @info("Solved Scenario $(opt_config["descriptor"]): "*String(status)*" min COST[$currency]: $objective s.t. CO₂-Emissions per MWh ≤ $(opt_config["co2_limit"])")
  else
    @warn("Solved Scenario $(opt_config["descriptor"]): "*String(status)*" with SLACK $slack MWh s.t. CO₂-Emissions per MWh ≤ $(opt_config["co2_limit"])")
  end
  return OptResult(status,objective,variables,cep.set,cep.info,opt_config)
end<|MERGE_RESOLUTION|>--- conflicted
+++ resolved
@@ -227,13 +227,8 @@
     @constraint(cep.model, [node=set["nodes"], tech=set["tech_storage_e"], t=set["time_T"], k=set["time_K"]], cep.model[:GEN]["el",tech,t,k,node]==0)
     # Connect the previous storage level and the integral of the flows with the new storage level
     push!(cep.info,"INTRASTOR['el',tech, t, k, node] = INTRASTOR['el',tech, t-1, k, node] + Δt ⋅ (STORGEN['el','charge',tech, t, k, node] ⋅ η[tech] - STORGEN['el','discharge',tech, t, k, node] / η[tech])∀ node, tech_storage_e, t, k")
-<<<<<<< HEAD
     @constraint(cep.model, [node=set["nodes"], tech=set["tech_storage_e"], t in set["time_T"], k=set["time_K"]], cep.model[:INTRASTOR]["el",tech,t,k,node]==cep.model[:INTRASTOR]["el",tech,t-1,k,node] - cep.model[:INTRASTORGEN]["el","discharge",split(tech,"_")[1]*"_p",t,k,node] / find_val_in_df(techs,:tech,tech,"eff_out") + cep.model[:INTRASTORGEN]["el","charge",split(tech,"_")[1]*"_p",t,k,node] * find_val_in_df(techs,:tech,tech,"eff_in"))
-
-=======
-    @constraint(cep.model, [node=set["nodes"], tech=set["tech_storage_e"], t in set["time_T"], k=set["time_K"]], cep.model[:INTRASTOR]["el",tech,t,k,node]==cep.model[:INTRASTOR]["el",tech,t-1,k,node] - cep.model[:INTRASTORGEN]["el","discharge",split(tech,"_")[1]*"_p",t,k,node] / findvalindf(techs,:tech,tech,"eff_out") + cep.model[:INTRASTORGEN]["el","charge",split(tech,"_")[1]*"_p",t,k,node] * findvalindf(techs,:tech,tech,"eff_in"))
     # Sum the INTRASTORGEN up to calculate the actual GEN of the technology
->>>>>>> 47471a94
     push!(cep.info,"GEN['el',tech, t, k, node] = INTRASTORGEN['el','discharge',tech, t, k, node] - INTRASTORGEN['el','charge',tech, t, k, node] ∀ node, tech_storage_e, t, k")
     @constraint(cep.model, [node=set["nodes"], tech=set["tech_storage_p"], t in set["time_T"], k=set["time_K"]], cep.model[:GEN]["el",tech,t,k,node]==cep.model[:INTRASTORGEN]["el","discharge",tech,t,k,node]-cep.model[:INTRASTORGEN]["el","charge",tech,t,k,node])
     return cep
@@ -270,6 +265,7 @@
 function setup_opt_cep_interstorage!(cep::OptModelCEP,
                             ts_data::ClustData,
                             opt_data::OptDataCEP,
+                            #TODO get rid of k_ids here
                             k_ids::Array{Int64})
     ## DATA ##
     set=cep.set
@@ -299,8 +295,8 @@
 end
 
 """
-function setup_opt_cep_intrastorage!(cep::OptModelCEP, ts_data::ClustData, opt_data::OptDataCEP)
-  Looping constraint for each period
+function setup_opt_cep_transmission!(cep::OptModelCEP, ts_data::ClustData, opt_data::OptDataCEP)
+  Setup variable FLOW and TRANS, calculate fixed and variable COSTs, set CAP-trans to zero, limit FLOW with TRANS, calculate GEN-trans for each node
 """
 function setup_opt_cep_transmission!(cep::OptModelCEP,
                             ts_data::ClustData,
@@ -488,10 +484,7 @@
   status=solve(cep.model)
   objective=getobjectivevalue(cep.model)
   variables=Dict{String,OptVariable}()
-<<<<<<< HEAD
-=======
   # cv - Cost variable, dv - design variable, which is used to fix variables in a dispatch model, ov - operational variable
->>>>>>> 47471a94
   variables["COST"]=OptVariable(getvalue(cep.model[:COST]),"cv")
   variables["CAP"]=OptVariable(getvalue(cep.model[:CAP]),"dv")
   variables["GEN"]=OptVariable(getvalue(cep.model[:GEN]),"ov")
