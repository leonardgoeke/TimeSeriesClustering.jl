# optimization problems
"""
function setup_cep_opt_sets(tsdata::ClustInputData,cepdata::CEPData)

fetching sets from the time series (tsdata) and capacity expansion model data (cepdata) and returning Dictionary with Sets as Symbols
"""
function setup_cep_opt_sets(tsdata::ClustInputData,
                            cepdata::CEPData
                            )
  set=Dict{String,Array}()
  set["nodes"]=cepdata.nodes[:nodes]
  #Seperate sets for fossil and renewable technology
  for cat in unique(cepdata.techs[:categ])
      set["tech_"*cat]=cepdata.techs[cepdata.techs[:categ].==cat,:tech]
  end
  set["tech"]=cepdata.techs[:tech]
  set["impact"]=String.(names(cepdata.fix_costs))[2:end]
  set["account"]=["fix","var"]
  set["exist"]=["ex","new"]
  #QUESTION How to integrate different secotors?
  set["sector"]=unique(cepdata.techs[:sector])
  #Different set: set["sector"]=unique(cepdata.techs[:sector]) .. CAP[node,tech,sector]
  #Or specific variables for each sector ELCAP, HEATCAP
  set["time_K"]=1:tsdata.K
  set["time_T"]=1:tsdata.T
  return set
end
"""
function setup_cep_opt_model(tsdata::ClustInputData,cepdata::CEPData, set::Dict; solver)
setting up the capacity expansion model with  the time series (tsdata), capacity expansion model data (cepdata) and the sets (set) and returning the cep model
"""
function setup_cep_opt_model(tsdata::ClustInputData,
                            cepdata::CEPData,
                            set::Dict,
                            solver::Any, #Otherwise we have to explicitly state the solver
                            co2limit::Number)
  ##### Extract data #####
  #nodes: nodes x installed capacity of different tech
  #fix_costs   tech x impact[EUR, CO2]
  #var_costs   tech x impact[EUR, CO2]
  #techs       tech x [categ,sector,lifetime,effic,fuel,annuityfactor]
  nodes=cepdata.nodes
  fix_costs=cepdata.fix_costs
  var_costs=cepdata.var_costs
  techs=cepdata.techs
  ts=tsdata.data
  ##### Define the model #####
  cep=Model(solver=solver)
  ## VARIABLES ##
  # Cost
  @variable(cep, COST[account=set["account"],impact=set["impact"],tech=set["tech"]])
  # Capacity
  @variable(cep, CAP[tech=set["tech"],exist=set["exist"],node=set["nodes"]]>=0)
  # Generation #
  @variable(cep, GEN[sector=set["sector"], tech=set["tech"], t=set["time_T"], k=set["time_K"], node=set["nodes"]])
  #TODO Include Slack into CEP
  #@variable(cep, SLACK[t=set["time_T"], k=set["time_K"]]>=0)

  ## ASSIGN VALUES ##
  # Assign the existing capacity from the nodes table
  @constraint(cep, [node=set["nodes"], tech=set["tech"]], CAP[tech,"ex",node]==findvalindf(nodes,:nodes,node,tech))

  ## GENERAL ##
  # Limit new capacities (for the time being)
  @constraint(cep, [node=set["nodes"], tech=set["tech_fossil"]], CAP[tech,"new",node]==0)

  ## FOSSIL POWER PLANTS ##
  # ! variable Cost-EUR for fossils in €/MW_th and Cost-CO2 in CO₂-eq./MW_el
  # Calculate Variable €-Costs
  # COST["var","EUR",tech] = Δt ⋅ Σ_{t,k,node}GEN["el",t,k,node]/η ⋅ var_costs[tech,"EUR"] ∀ tech_fossil
  @constraint(cep, [tech=set["tech_fossil"]], COST["var","EUR",tech]==8760/(set["time_T"][end]*set["time_K"][end])*sum(GEN["el",tech,t,k,node]/findvalindf(techs,:tech,tech,:effic)*findvalindf(var_costs,:tech,tech,:EUR) for node=set["nodes"], t=set["time_T"], k=set["time_K"]))
  # Calculate variable CO₂-Emissions
  # COST["var","CO2",tech] = Δt ⋅ Σ_{t,k,node}GEN["el",t,k,node]⋅ var_costs[tech,"CO2"] ∀ tech_fossil
  @constraint(cep, [tech=set["tech_fossil"]], COST["var","CO2",tech]==8760/(set["time_T"][end]*set["time_K"][end])*sum(GEN["el",tech,t,k,node]*findvalindf(var_costs,:tech,tech,:CO2) for node=set["nodes"], t=set["time_T"], k=set["time_K"]))
  # Calculate the fixed Costs
  # COST["fix",impact,tech] = Σ_{node}CAP[tech,"new",node] ⋅ fix_costs[tech,impact] ∀ impact, tech_fossil
  @constraint(cep, [impact=set["impact"], tech=set["tech_fossil"]], COST["fix",impact,tech]==sum(CAP[tech,"new",node] for node=set["nodes"])*findvalindf(fix_costs,:tech,tech,impact))
  # Limit the generation to the existing capacity
  # 0 ≤ GEN["el",tech, t, k, node] ≤ Σ_{exist}CAP[tech,exist,node] ∀ node, tech_fossil, t, k
  @constraint(cep, [node=set["nodes"], tech=set["tech_fossil"], t=set["time_T"], k=set["time_K"]], 0 <=GEN["el",tech, t, k, node])
  @constraint(cep, [node=set["nodes"], tech=set["tech_fossil"], t=set["time_T"], k=set["time_K"]],     GEN["el",tech, t, k, node] <=sum(CAP[tech,exist,node] for exist=set["exist"]))

  ## RENEWABLES ##
  # Calculate the variable Costs
  # COST["var",impact,tech] = Δt ⋅ Σ_{t,k,node}GEN["el",t,k,node]/η ⋅ var_costs[tech,impact] ∀ impact, tech_renewable
  @constraint(cep, [impact=set["impact"], tech=set["tech_renewable"]], COST["var",impact,tech]==sum(GEN["el",tech,t,k,node]*findvalindf(var_costs,:tech,tech,Symbol(impact)) for node=set["nodes"], t=set["time_T"], k=set["time_K"]))
  # Calculate the fixed Costs
  # COST["fix",impact,tech] = Σ_{node}CAP[tech,"new",node] ⋅ fix_costs[tech,impact] ∀ impact, tech_renewable
  @constraint(cep, [impact=set["impact"], tech=set["tech_renewable"]], COST["fix",impact,tech]==sum(CAP[tech,"new",node] for node=set["nodes"])*findvalindf(fix_costs,:tech,tech,impact))
  # Limit the Generation of the renewables to be positive and below the existing capacity
  # 0 ≤ GEN["el",tech, t, k, node] ≤ Σ_{exist}CAP[tech,exist,node]*ts[tech-node,t,k] ∀ node, tech_renewable, t,
  @constraint(cep, [node=set["nodes"], tech=set["tech_renewable"], t=set["time_T"], k=set["time_K"]], 0 <=GEN["el",tech, t, k, node])
  @constraint(cep, [node=set["nodes"], tech=set["tech_renewable"], t=set["time_T"], k=set["time_K"]], GEN["el",tech,t,k,node] <=sum(CAP[tech,exist,node] for exist=set["exist"])*ts[tech*"-"*node][t,k])

  ## STORAGE ##
  # Fix Costs to 0
  # COST["var",impact,tech] = 0 ∀ impact, tech_storage
  @constraint(cep, [account=set["account"], tech=set["tech_storage"], impact=set["impact"]], COST[account,impact,tech]==0)
  # Fix Generation to 0
  # GEN["el",tech, t, k, node] = 0 ∀ node, tech_storage, t, k
  @constraint(cep, [node=set["nodes"], tech=set["tech_storage"], t=set["time_T"], k=set["time_K"]], GEN["el",tech,t,k,node]==0)

  ## DEMAND ##
  # Force the demand to match the generation
  # Σ_{tech,node}GEN["el",tech,t,k,node] = Σ_{node}ts[el_demand-node,t,k] ∀ t,k
  @constraint(cep, [t=set["time_T"], k=set["time_K"]], sum(GEN["el",tech,t,k,node] for node=set["nodes"], tech=set["tech"]) == sum(ts["el_demand-"*node][t,k] for node=set["nodes"]))

  ## EMISSIONS ##
  # Limit the Emissions with co2limit if it exists
  if !isinf(co2limit)
    # ΣCOST_{account}[account,"CO2",-tech-] ≤ co2limit
    @constraint(cep, sum(COST[account,"CO2",tech] for account=set["account"], tech=set["tech"])<=co2limit)
  end

  ## OBJECTIVE ##
  # Minimize the total €-Costs s.t. the Constraints introduced above
  # min Σ_{account,tech}COST[account,"EUR",tech] st. obove
  @objective(cep, Min, sum(COST[account,"EUR",tech] for account=set["account"], tech=set["tech"]))
  return cep
end #functoin setup_cep_opt_model
"""
function solve_cep_opt_model(cep,co2limit)
solving the cep model and writing it's results and co2limit into an OptResult-Struct
"""
function solve_cep_opt_model(cep_model::Model,
                            co2limit::Float64
                            )
  @time status=solve(cep_model)
  objective=getobjectivevalue(cep_model)
<<<<<<< HEAD
  var=Dict()
  var["COST"]=getvalue(cep_model[:COST])
  var["CAP"]=getvalue(cep_model[:CAP])
  var["GEN"]=getvalue(cep_model[:GEN])
=======
  op_var=Dict{String,Any}()
  des_var=Dict{String,Any}()
  op_var["COST"]=getvalue(cep_model[:COST])
  des_var["CAP"]=getvalue(cep_model[:CAP])
  op_var["GEN"]=getvalue(cep_model[:GEN])
>>>>>>> 40d948b3
  add_results=Dict()
  add_results["co2limit"]=co2limit
  @info("Solved: "*String(status)*" min COST[EUR]: $objective s.t. CO₂-Emissions ≤ $co2limit")
  return OptResult(status,objective,op_var,des_var,add_results)
end
"""
function run_cep_opt(tsdata::ClustInputData,cepdata::CEPData)

capacity expansion optimization problem: sets up the problem and runs the problem.
"""
function run_cep_opt(tsdata::ClustInputData,
                    cepdata::CEPData;
                    solver=CbcSolver(),
                    co2limit=Inf
                    )
  @info("Setting Up CEP 🔌 ⛅")
  set=setup_cep_opt_sets(tsdata,cepdata)
  cep_model=setup_cep_opt_model(tsdata,cepdata,set,solver,co2limit)
  @info("Solving ⏳")
  return solve_cep_opt_model(cep_model, co2limit)
end
"""
function run_battery_opt(data::ClustInputData)

operational battery storage optimization problem
runs every day seperately and adds results in the end
"""
function run_battery_opt(data::ClustInputData)
  prnt=false
  num_periods = data.K # number of periods, 1day, one week, etc.
  num_hours = data.T # hours per period (24 per day, 48 per 2days)
  el_price = data.data["el_price-$(data.region)"]
  weight = data.weights
  # time steps
  del_t = 1; # hour

  # example battery Southern California Edison
  P_battery = 100; # MW
  E_battery = 400; # MWh
  eff_Storage_in = 0.95;
  eff_Storage_out = 0.95;
  #Stor_init = 0.5;

  # optimization
  # Sets
  # time
  t_max = num_hours;

  E_in_arr = zeros(num_hours,num_periods)
  E_out_arr = zeros(num_hours,num_periods)
  stor = zeros(num_hours +1,num_periods)

  obj = zeros(num_periods);
  m= Model(solver=ClpSolver() )

  # hourly energy output
  @variable(m, E_out[t=1:t_max] >= 0) # kWh
  # hourly energy input
  @variable(m, E_in[t=1:t_max] >= 0) # kWh
  # storage level
  @variable(m, Stor_lev[t=1:t_max+1] >= 0) # kWh

  @variable(m,0 <= Stor_init <= 1) # this as a variable ensures

  # maximum battery power
  for t=1:t_max
    @constraint(m, E_out[t] <= P_battery*del_t)
    @constraint(m, E_in[t] <= P_battery*del_t)
  end

  # maximum storage level
  for t=1:t_max+1
    @constraint(m, Stor_lev[t] <= E_battery)
  end

  # battery energy balance
  for t=1:t_max
    @constraint(m,Stor_lev[t+1] == Stor_lev[t] + eff_Storage_in*del_t*E_in[t]-(1/eff_Storage_out)*del_t*E_out[t])
  end

  # initial storage level
  @constraint(m,Stor_lev[1] == Stor_init*E_battery)
  @constraint(m,Stor_lev[t_max+1] >= Stor_lev[1])
  s=:Optimal
  for i =1:num_periods
    #objective
    @objective(m, Max, sum((E_out[t] - E_in[t])*el_price[t,i] for t=1:t_max) )
    status = solve(m)
    if status != :Optimal
      s=:NotSolved
    end
    if weight ==1
      obj[i] = getobjectivevalue(m)
    else
      obj[i] = getobjectivevalue(m) * weight[i]
    end
    E_in_arr[:,i] = getvalue(E_in)'
    E_out_arr[:,i] = getvalue(E_out)
    stor[:,i] = getvalue(Stor_lev)
  end
  op_vars= Dict()
  op_vars["E_out"] = E_out_arr
  op_vars["E_in"] = E_in_arr
  op_vars["Stor_level"] = stor
  res = OptResult(s,sum(obj),Dict(),op_vars,Dict())
  return res
end # run_battery_opt()

 ###

"""
function run_gas_opt(data::ClustInputData)

operational gas turbine optimization problem
runs every day seperately and adds results in the end
"""
function run_gas_opt(data::ClustInputData)


  prnt=false
  num_periods = data.K # number of periods, 1day, one week, etc.
  num_hours = data.T # hours per period (24 per day, 48 per 2days)
  el_price = data.data["el_price"]
  weight = data.weights
  # time steps
  del_t = 1; # hour


  # example gas turbine
  P_gt = 100; # MW
  eta_t = 0.6; # 40 % efficiency
  if data.region == "GER"
    gas_price = 24.65  # EUR/MWh    7.6$/GJ = 27.36 $/MWh=24.65EUR/MWh with 2015 conversion rate
  elseif data.region == "CA"
    gas_price  = 14.40   # $/MWh        4$/GJ = 14.4 $/MWh
  end

  # optimization
  # Sets
  # time,
  t_max = num_hours;

  E_out_arr = zeros(num_hours,num_periods)

  obj = zeros(num_periods);
  m= Model(solver=ClpSolver() )

  # hourly energy output
  @variable(m, 0 <= E_out[t=1:t_max] <= P_gt) # MWh

  s=:Optimal
  for i =1:num_periods
    #objective
    @objective(m, Max, sum(E_out[t]*el_price[t,i] - 1/eta_t*E_out[t]*gas_price for t=1:t_max) )
    status = solve(m)
    if status != :Optimal
      s=:NotSolved
    end

    if weight ==1
      obj[i] = getobjectivevalue(m)
    else
      obj[i] = getobjectivevalue(m) * weight[i]
    end
    E_out_arr[:,i] = getvalue(E_out)
  end

  op_vars= Dict()
  op_vars["E_out"] = E_out_arr
  res = OptResult(s,sum(obj),Dict(),op_vars,Dict())
  return res
end # run_gas_opt()


"""
function run_opt(problem_type,el_price,weight=1,country="",prnt=false)

Wrapper function for type of optimization problem
"""
function run_opt(problem_type::String,
                 tsdata::ClustInputData;
                 first_stage_vars::Dict=Dict(),
                 kwargs...)
  if findall(problem_type.==["battery","gas","cep"])==[]
    @error("optimization problem_type ",problem_type," does not exist")
  else
    fun_name = Symbol("run_"*problem_type*"_opt")
    @eval $fun_name($tsdata;$kwargs...)
  end
end # run_opt<|MERGE_RESOLUTION|>--- conflicted
+++ resolved
@@ -127,18 +127,11 @@
                             )
   @time status=solve(cep_model)
   objective=getobjectivevalue(cep_model)
-<<<<<<< HEAD
-  var=Dict()
-  var["COST"]=getvalue(cep_model[:COST])
-  var["CAP"]=getvalue(cep_model[:CAP])
-  var["GEN"]=getvalue(cep_model[:GEN])
-=======
   op_var=Dict{String,Any}()
   des_var=Dict{String,Any}()
   op_var["COST"]=getvalue(cep_model[:COST])
   des_var["CAP"]=getvalue(cep_model[:CAP])
   op_var["GEN"]=getvalue(cep_model[:GEN])
->>>>>>> 40d948b3
   add_results=Dict()
   add_results["co2limit"]=co2limit
   @info("Solved: "*String(status)*" min COST[EUR]: $objective s.t. CO₂-Emissions ≤ $co2limit")
