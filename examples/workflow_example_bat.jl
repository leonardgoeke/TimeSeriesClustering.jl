--- conflicted
+++ resolved
@@ -1,11 +1,5 @@
-<<<<<<< HEAD
 #TODO OLD rewrite This file exemplifies the workflow from data input to optimization result generation
-=======
-# This file exemplifies the workflow from data input to optimization result generation
-#QUESTION using ClustForOpt_priv.col in module Main conflicts with an existing identifier., using ClustForOpt_priv.cols in module Main conflicts with an existing identifier.
-# TODO: OLD Update this file run_opt
 
->>>>>>> cf0d2ad0
 using ClustForOpt
 #using ClustForOpt_priv
 #using Gurobi
